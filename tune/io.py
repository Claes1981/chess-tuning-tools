--- conflicted
+++ resolved
@@ -185,7 +185,7 @@
         raise ValueError("Tuning config does not contain engines.")
     engines = json_dict["engines"]
     number_of_engines=len(engines)
-    
+
     e=engines[0]
     if "command" not in e:
         raise ValueError("Tuning config contains an engine without command.")
@@ -194,7 +194,7 @@
         fixed_params.append(dict())
     else:
         fixed_params.append(e["fixed_parameters"])
-        
+
     e=engines[random.randint(1, number_of_engines-1)] #select engine2 at random
     if "command" not in e:
         raise ValueError("Tuning config contains an engine without command.")
@@ -206,22 +206,18 @@
     if "parameter_ranges" not in json_dict:
         raise ValueError("There are no parameter ranges defined in the config file.")
     param_ranges = parse_ranges(json_dict["parameter_ranges"])
-    
+
     return json_dict, commands, fixed_params, param_ranges
 
 
 def prepare_engines_json(commands, fixed_params):
     result_list = [
-<<<<<<< HEAD
-        {"command": c, "name": f"engine{i+1}", "initStrings": ["uci"], "protocol": "uci"}
-=======
         {
             "command": c,
             "name": f"engine{i+1}",
             "initStrings": ["uci"],
             "protocol": "uci",
         }
->>>>>>> 435eafa9
         for i, c in enumerate(commands)
     ]
     for r, fp in zip(result_list, fixed_params):

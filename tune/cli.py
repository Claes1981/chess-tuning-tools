"""Console script for chess_tuning_tools."""
import json
import logging
import sys
from datetime import datetime

#from watchpoints import watch
import importlib.metadata
#import pkg_resources

import click
import dill
import numpy as np
from atomicwrites import AtomicWriter
import random
from skopt.utils import create_result
#from scipy.stats import halfnorm

from tune.db_workers import TuningClient, TuningServer
from tune.io import load_tuning_config, prepare_engines_json, write_engines_json
from tune.local import (
<<<<<<< HEAD
    counts_to_penta,
=======
    check_log_for_errors,
>>>>>>> b69b4200
    initialize_data,
    initialize_optimizer,
    is_debug_log,
    parse_experiment_result,
    plot_results,
    print_results,
    run_match,
    setup_logger,
    update_model,
)
from tune.priors import create_priors

#watch.config(pdb=True)


@click.group()
def cli():
    pass


@cli.command()
@click.option(
    "--verbose", "-v", is_flag=True, default=False, help="Turn on debug output."
)
@click.option("--logfile", default=None, help="Path to where the log is saved to.")
@click.option(
    "--terminate-after", default=0, help="Terminate the client after x minutes."
)
@click.option(
    "--run-only-once",
    default=False,
    is_flag=True,
    help="Terminate the client after one job has been completed or no job can be "
    "found.",
)
@click.option(
    "--skip-benchmark",
    default=False,
    is_flag=True,
    help="Skip calibrating the time control by running a benchmark.",
)
@click.option(
    "--clientconfig", default=None, help="Path to the client configuration file."
)
@click.argument("dbconfig")
def run_client(
    verbose,
    logfile,
    terminate_after,
    run_only_once,
    skip_benchmark,
    clientconfig,
    dbconfig,
):
    """Run the client to generate games for distributed tuning.

    In order to connect to the database you need to provide a valid DBCONFIG
    json file. It contains the necessary parameters to connect to the database
    where it can fetch jobs and store results.
    """
    log_level = logging.DEBUG if verbose else logging.INFO
    logging.basicConfig(
        level=log_level,
        filename=logfile,
        format="%(asctime)s %(levelname)-8s %(message)s",
        datefmt="%Y-%m-%d %H:%M:%S",
    )
    tc = TuningClient(
        dbconfig_path=dbconfig,
        terminate_after=terminate_after,
        clientconfig=clientconfig,
        only_run_once=run_only_once,
        skip_benchmark=skip_benchmark,
    )
    tc.run()


@cli.command()
@click.option(
    "--verbose", "-v", is_flag=True, default=False, help="Turn on debug output."
)
@click.option("--logfile", default=None, help="Path to where the log is saved to.")
@click.argument("command")
@click.argument("experiment_file")
@click.argument("dbconfig")
def run_server(verbose, logfile, command, experiment_file, dbconfig):
    """Run the tuning server for a given EXPERIMENT_FILE (json).

    To connect to the database you also need to provide a DBCONFIG json file.

    \b
    You can choose from these COMMANDs:
     * run: Starts the server.
     * deactivate: Deactivates all active jobs of the given experiment.
     * reactivate: Reactivates all recent jobs for which sample size is not reached yet.
    """
    log_level = logging.DEBUG if verbose else logging.INFO
    logging.basicConfig(
        level=log_level,
        filename=logfile,
        format="%(asctime)s %(levelname)-8s %(message)s",
        datefmt="%Y-%m-%d %H:%M:%S",
    )
    tc = TuningServer(experiment_path=experiment_file, dbconfig_path=dbconfig)
    if command == "run":
        tc.run()
    elif command == "deactivate":
        tc.deactivate()
    elif command == "reactivate":
        tc.reactivate()
    else:
        raise ValueError(f"Command {command} is not recognized. Terminating...")


@cli.command()
@click.option(
    "-c",
    "--tuning-config",
    help="json file containing the tuning configuration.",
    required=True,
    type=click.File("r"),
)
@click.option(
    "-a",
    "--acq-function",
    default="mes",
    help="Acquisition function to use for selecting points to try. "
    "Can be {mes, pvrs, ei, ts, vr, lcb, rand}.",
    show_default=True,
)
@click.option(
    "--acq-function-samples",
    default=1,
    help="How many GP samples to average the acquisition function over. "
    "More samples will slow down the computation time, but might give more "
    "stable tuning results. Less samples on the other hand cause more exploration "
    "which could help avoid the tuning to get stuck.",
    show_default=True,
)
@click.option(
    "--acq-function-lcb-alpha",
    default=1.96,
    help="Number of standard errors to substract from the mean estimate "
    "if using the Lower Confidence Bound, lcb, acquisition function. ",
    show_default=True,
)
@click.option(
    "--confidence",
    default=0.90,
    help="Confidence to use for the highest density intervals of the optimum.",
    show_default=True,
)
@click.option(
    "-d",
    "--data-path",
    default="data.npz",
    help="Save the evaluated points to this file.",
    type=click.Path(exists=False),
    show_default=True,
)
@click.option(
    "--gp-burnin",
    default=5,
    type=int,
    help="Number of samples to discard before sampling model parameters. "
    "This is used during tuning and few samples suffice.",
    show_default=True,
)
@click.option(
    "--gp-samples",
    default=300,
    type=int,
    help="Number of model parameters to sample for the model. "
    "This is used during tuning and it should be a multiple of 100.",
    show_default=True,
)
@click.option(
    "--gp-initial-burnin",
    default=100,
    type=int,
    help="Number of samples to discard before starting to sample the initial model "
    "parameters. This is only used when resuming or for the first model.",
    show_default=True,
)
@click.option(
    "--gp-initial-samples",
    default=300,
    type=int,
    help="Number of model parameters to sample for the initial model. "
    "This is only used when resuming or for the first model. "
    "Should be a multiple of 100.",
    show_default=True,
)
#@click.option(
    #"--kernel-lengthscale-prior-lower-bound",
    #default=0.1,
    #help="Lower bound of prior distribution of Kernel lengthscale.",
    #show_default=True,
#)
#@click.option(
    #"--kernel-lengthscale-prior-upper-bound",
    #default=0.5,
    #help="Upper bound of prior distribution of Kernel lengthscale.",
    #show_default=True,
#)
#@click.option(
    #"--kernel-lengthscale-prior-lower-steepness",
    #default=2.0,
    #help="Lower steepness of prior distribution of Kernel lengthscale.",
    #show_default=True,
#)
#@click.option(
    #"--kernel-lengthscale-prior-upper-steepness",
    #default=1.0,
    #help="Upper steepness of prior distribution of Kernel lengthscale.",
    #show_default=True,
#)
@click.option(
    "--gp-signal-prior-scale",
    default=4.0,
    type=click.FloatRange(min=0.0),
    help="Prior scale of the signal (standard deviation) magnitude which is used to "
    "parametrize a half-normal distribution. "
    "Needs to be a number strictly greater than 0.0.",
    show_default=True,
)
@click.option(
    "--gp-noise-prior-scale",
    default=0.0006,
    type=click.FloatRange(min=0.0),
    help="Prior scale of the noise (standard deviation) which is used to parametrize a "
    "half-normal distribution. "
    "Needs to be a number strictly greater than 0.0.",
    show_default=True,
)
@click.option(
    "--gp-lengthscale-prior-lb",
    default=0.1,
    type=click.FloatRange(min=0.0),
    help="Lower bound for the inverse-gamma lengthscale prior. "
    "It marks the point where the prior reaches 1% of the cumulative density. "
    "Needs to be a number strictly greater than 0.0.",
    show_default=True,
)
@click.option(
    "--gp-lengthscale-prior-ub",
    default=0.5,
    type=click.FloatRange(min=0.0),
    help="Upper bound for the inverse-gamma lengthscale prior. "
    "It marks the point where the prior reaches 99% of the cumulative density. "
    "Needs to be a number strictly greater than 0.0 and the lower bound.",
    show_default=True,
)
@click.option(
    "--normalize-y/--no-normalize-y",
    default=True,
    help="If True, the parameter normalize_y is set to True in the optimizer",
    show_default=True,
)
@click.option(
    "--noise-scaling-coefficient",
    default=1.0,
    help="Scale the noise of the observations by multiplying it with this coefficient. "
    "Set to 0 for uniform noise for all values. "
    "Experimental option. Attempt to workaround flattening issue, where the signal variance decreases each iteration.",
    show_default=True,
)
@click.option(
    "-l",
    "--logfile",
    default="log.txt",
    help="Path to log file.",
    type=click.Path(exists=False),
    show_default=True,
)
@click.option(
    "--n-initial-points",
    default=16,
    help="Size of initial dense set of points to try.",
    show_default=True,
)
@click.option(
    "--n-points",
    default=500,
    help="The number of random points to consider as possible next point. "
    "Less points reduce the computation time of the tuner, but reduce "
    "the coverage of the space.",
    show_default=True,
)
@click.option(
    "--plot-every",
    default=1,
    help="Plot the current optimization landscape every n-th iteration. "
    "Set to 0 to turn it off.",
    show_default=True,
)
@click.option(
    "--plot-path",
    default="plots",
    help="Path to the directory to which the tuner will output plots.",
    show_default=True,
)
@click.option(
    "--random-seed",
    default=0,
    help="Number to seed all internally used random generators.",
    show_default=True,
)
@click.option(
    "--result-every",
    default=1,
    help="Output the actual current optimum every n-th iteration. "
    "The further you are in the tuning process, the longer this will take to "
    "compute. Consider increasing this number, if you do not need the output "
    "that often. Set to 0 to turn it off.",
    show_default=True,
)
@click.option(
    "--resume/--no-resume",
    default=True,
    help="Let the optimizer resume, if it finds points it can use.",
    show_default=True,
)
@click.option(
    "--fast-resume/--no-fast-resume",
    default=True,
    help="If set, resume the tuning process with the model in the file specified by "
    " the --model-path. "
    "Note, that a full reinitialization will be performed, if the parameter "
    "ranges have been changed.",
    show_default=True,
)
@click.option(
    "--model-path",
    default="model.pkl",
    help="The current optimizer will be saved for fast resuming to this file.",
    type=click.Path(exists=False),
    show_default=True,
)
@click.option(
    "--reset/--no-reset",
    default=False,
    help="Deletes the optimizer object and creates a new one each iteration. "
    "Same effect as stopping and resuming the program after every iteration. "
    "Experimental option. Attempt to workaround flattening issue.",
    show_default=True,
)
@click.option("--verbose", "-v", count=True, default=0, help="Turn on debug output.")
@click.option(
    "--warp-inputs/--no-warp-inputs",
    default=True,
    show_default=True,
    help="If True, let the tuner warp the input space to find a better fit to the "
    "optimization landscape.",
)
def local(  # noqa: C901
    tuning_config,
    acq_function="mes",
    acq_function_samples=1,
    acq_function_lcb_alpha=1.96,
    confidence=0.9,
    data_path=None,
    gp_burnin=5,
    gp_samples=300,
    gp_initial_burnin=100,
    gp_initial_samples=300,
    #kernel_lengthscale_prior_lower_bound=0.1,
    #kernel_lengthscale_prior_upper_bound=0.5,
    #kernel_lengthscale_prior_lower_steepness=2.0,
    #kernel_lengthscale_prior_upper_steepness=1.0,
    gp_signal_prior_scale=4.0,
    gp_noise_prior_scale=0.0006,
    gp_lengthscale_prior_lb=0.1,
    gp_lengthscale_prior_ub=0.5,
    normalize_y=True,
    noise_scaling_coefficient=1,
    logfile="log.txt",
    n_initial_points=16,
    n_points=500,
    plot_every=1,
    plot_path="plots",
    random_seed=0,
    result_every=1,
    resume=True,
    fast_resume=True,
    model_path="model.pkl",
    point=None,
    reset=False,
    verbose=0,
    warp_inputs=True,
    rounds=10,
):
    """Run a local tune.

    Parameters defined in the `tuning_config` file always take precedence.
    """
    json_dict = json.load(tuning_config)
    settings, commands, fixed_params, param_ranges = load_tuning_config(json_dict)
    root_logger = setup_logger(
        verbose=verbose, logfile=settings.get("logfile", logfile)
    )
    root_logger.debug(f"Got the following tuning settings:\n{json_dict}")
    root_logger.debug(
        f"Acquisition function: {acq_function}, Acquisition function samples: {acq_function_samples}, Acquisition function lcb alpha: {acq_function_lcb_alpha}, GP burnin: {gp_burnin}, GP samples: {gp_samples}, GP initial burnin: {gp_initial_burnin}, GP initial samples: {gp_initial_samples}, GP signal prior scale: {gp_signal_prior_scale}, GP noise prior scale: {gp_noise_prior_scale}, GP lengthscale prior lower bound: {gp_lengthscale_prior_lb}, GP lengthscale prior upper bound: {gp_lengthscale_prior_ub}, Warp inputs: {warp_inputs}, Normalize y: {normalize_y}, Noise scaling coefficient: {noise_scaling_coefficient}, Initial points: {n_initial_points}, Next points: {n_points}, Random seed: {random_seed}"
    )
    #root_logger.debug(
        #f"Acquisition function: {acq_function}, Acquisition function samples: {acq_function_samples}, GP burnin: {gp_burnin}, GP samples: {gp_samples}, GP initial burnin: {gp_initial_burnin}, GP initial samples: {gp_initial_samples}, Kernel lengthscale prior lower bound: {kernel_lengthscale_prior_lower_bound}, Kernel lengthscale prior upper bound: {kernel_lengthscale_prior_upper_bound}, Kernel lengthscale prior lower steepness: {kernel_lengthscale_prior_lower_steepness}, Kernel lengthscale prior upper steepness: {kernel_lengthscale_prior_upper_steepness}, Warp inputs: {warp_inputs}, Normalize y: {normalize_y}, Noise scaling coefficient: {noise_scaling_coefficient}, Initial points: {n_initial_points}, Next points: {n_points}, Random seed: {random_seed}"
    #)
    root_logger.debug(
        f"Chess Tuning Tools version: {importlib.metadata.version('chess-tuning-tools')}, Bayes-skopt version: {importlib.metadata.version('bask')}, Scikit-optimize version: {importlib.metadata.version('scikit-optimize')}, Scikit-learn version: {importlib.metadata.version('scikit-learn')}, SciPy version: {importlib.metadata.version('scipy')}"
    )
    #root_logger.debug(
        #f"Chess Tuning Tools version: {pkg_resources.get_distribution('chess-tuning-tools').parsed_version}"
    #)

    # Initialize/import data structures:
    if data_path is None:
        data_path = "data.npz"
    intermediate_data_path = data_path.replace(".", "_intermediate.", 1)
    try:
        X, y, noise, iteration, round, counts_array, point = initialize_data(
            parameter_ranges=list(param_ranges.values()),
            resume=resume,
            data_path=data_path,
            intermediate_data_path=intermediate_data_path,
        )
    except ValueError:
        root_logger.error(
            "The number of parameters are not matching the number of "
            "dimensions. Rename the existing data file or ensure that the "
            "parameter ranges are correct."
        )
        sys.exit(1)

    # Initialize Optimizer object and if applicable, resume from existing
    # data/optimizer:
    gp_priors = create_priors(
        n_parameters=len(param_ranges),
        signal_scale=settings.get("gp_signal_prior_scale", gp_signal_prior_scale),
        lengthscale_lower_bound=settings.get(
            "gp_lengthscale_prior_lb", gp_lengthscale_prior_lb
        ),
        lengthscale_upper_bound=settings.get(
            "gp_lengthscale_prior_ub", gp_lengthscale_prior_ub
        ),
        noise_scale=settings.get("gp_noise_prior_scale", gp_noise_prior_scale),
    )
    opt = initialize_optimizer(
        X=X,
        y=y,
        noise=noise,
        parameter_ranges=list(param_ranges.values()),
        noise_scaling_coefficient=noise_scaling_coefficient,
        random_seed=settings.get("random_seed", random_seed),
        warp_inputs=settings.get("warp_inputs", warp_inputs),
        normalize_y=settings.get("normalize_y", normalize_y),
        #kernel_lengthscale_prior_lower_bound=settings.get("kernel_lengthscale_prior_lower_bound", kernel_lengthscale_prior_lower_bound),
        #kernel_lengthscale_prior_upper_bound=settings.get("kernel_lengthscale_prior_upper_bound", kernel_lengthscale_prior_upper_bound),
        #kernel_lengthscale_prior_lower_steepness=settings.get("kernel_lengthscale_prior_lower_steepness", kernel_lengthscale_prior_lower_steepness),
        #kernel_lengthscale_prior_upper_steepness=settings.get("kernel_lengthscale_prior_upper_steepness", kernel_lengthscale_prior_upper_steepness),
        n_points=settings.get("n_points", n_points),
        n_initial_points=settings.get("n_initial_points", n_initial_points),
        acq_function=settings.get("acq_function", acq_function),
        acq_function_samples=settings.get("acq_function_samples", acq_function_samples),
        acq_function_lcb_alpha=settings.get(
            "acq_function_lcb_alpha", acq_function_lcb_alpha
        ),
        resume=resume,
        fast_resume=fast_resume,
        model_path=model_path,
        gp_initial_burnin=settings.get("gp_initial_burnin", gp_initial_burnin),
        gp_initial_samples=settings.get("gp_initial_samples", gp_initial_samples),
        gp_priors=gp_priors,
    )

    # Main optimization loop:
    while True:
        if round == 0:
            root_logger.info("Starting iteration {}".format(iteration))
        else:
            root_logger.info("Resuming iteration {}".format(iteration))

        # If a model has been fit, print/plot results so far:
        if len(y) > 0 and opt.gp.chain_ is not None:
            result_object = create_result(Xi=X, yi=y, space=opt.space, models=[opt.gp])
            #root_logger.debug(f"result_object:\n{result_object}")
            result_every_n = settings.get("result_every", result_every)
            if result_every_n > 0 and iteration % result_every_n == 0:
                print_results(
                    optimizer=opt,
                    result_object=result_object,
                    parameter_names=list(param_ranges.keys()),
                    confidence=settings.get("confidence", confidence),
                )
            plot_every_n = settings.get("plot_every", plot_every)
            if plot_every_n > 0 and iteration % plot_every_n == 0:
                plot_results(
                    optimizer=opt,
                    result_object=result_object,
                    plot_path=settings.get("plot_path", plot_path),
                    parameter_names=list(param_ranges.keys()),
                )

        if point is None:
            round = 0  # If previous tested point is not present, start over iteration.
            counts_array = np.array([0, 0, 0, 0, 0])
        if round == 0:
            point = opt.ask()  # Ask optimizer for next point.
            point_dict = dict(zip(param_ranges.keys(), point))
            root_logger.info("Testing {}".format(point_dict))
            testing_current_value = opt.gp.predict(opt.space.transform([point]))
            with opt.gp.noise_set_to_zero():
                _, testing_current_std = opt.gp.predict(
                    opt.space.transform([point]), return_std=True
                )
            root_logger.debug(
                f"Predicted Elo: {np.around(-testing_current_value[0] * 100, 4)} +- "
                f"{np.around(testing_current_std * 100, 4).item()}"
            )
            root_logger.info("Start experiment")
        else:
            point_dict = dict(zip(param_ranges.keys(), point))
            root_logger.info("Testing {}".format(point_dict))
            testing_current_value = opt.gp.predict(opt.space.transform([point]))
            with opt.gp.noise_set_to_zero():
                _, testing_current_std = opt.gp.predict(
                    opt.space.transform([point]), return_std=True
                )
            root_logger.debug(
                f"Predicted Elo: {np.around(-testing_current_value[0] * 100, 4)} +- "
                f"{np.around(testing_current_std * 100, 4).item()}"
            )
            root_logger.info("Continue experiment")

        # Run experiment:
        now = datetime.now()
<<<<<<< HEAD
        settings["debug_mode"] = settings.get(
            "debug_mode", False if verbose <= 1 else True
        )

        while round < settings.get("rounds", rounds):
            round += 1

            if round > 1:
                root_logger.debug(
                    f"WW, WD, WL/DD, LD, LL experiment counts: {counts_array}"
                )
                score, error_variance = counts_to_penta(counts=counts_array)
                root_logger.info(
                    "Experiment Elo so far: {} +- {}".format(
                        -score * 100, np.sqrt(error_variance) * 100
                    )
                )

            root_logger.debug(f"Round: {round}")
            settings, commands, fixed_params, param_ranges = load_tuning_config(
                json_dict
            )

            # Prepare engines.json file for cutechess-cli:
            engine_json = prepare_engines_json(
                commands=commands, fixed_params=fixed_params
            )
            root_logger.debug(f"engines.json is prepared:\n{engine_json}")
            write_engines_json(engine_json, point_dict)
            out_exp = []
            for output_line in run_match(
                **settings, tuning_config_name=tuning_config.name
            ):
                root_logger.debug(output_line.rstrip())
                out_exp.append(output_line)
            out_exp = "".join(out_exp)
            (
                match_score,
                match_error_variance,
                match_counts_array,
            ) = parse_experiment_result(out_exp, **settings)

            counts_array += match_counts_array
            with AtomicWriter(
                intermediate_data_path, mode="wb", overwrite=True
            ).open() as f:
                np.savez_compressed(f, np.array(round), counts_array, point)

=======
        out_exp = []
        out_all = []
        for output_line in run_match(**settings):
            line = output_line.rstrip()
            is_debug = is_debug_log(line)
            if is_debug and verbose > 2:
                root_logger.debug(line)
            if not is_debug:
                out_exp.append(line)
            out_all.append(line)
        check_log_for_errors(cutechess_output=out_all)
        out_exp = "\n".join(out_exp)
>>>>>>> b69b4200
        later = datetime.now()
        difference = (later - now).total_seconds()
        root_logger.info(f"Experiment finished ({difference}s elapsed).")

        # Parse cutechess-cli output and report results (Elo and standard deviation):
        root_logger.debug(f"WW, WD, WL/DD, LD, LL experiment counts: {counts_array}")
        score, error_variance = counts_to_penta(counts=counts_array)
        root_logger.info(
            "Got Elo: {} +- {}".format(-score * 100, np.sqrt(error_variance) * 100)
        )
        X.append(point)
        y.append(score)
        noise.append(error_variance)

        # Update data structures and persist to disk:
        with AtomicWriter(data_path, mode="wb", overwrite=True).open() as f:
            np.savez_compressed(f, np.array(X), np.array(y), np.array(noise))
        with AtomicWriter(model_path, mode="wb", overwrite=True).open() as f:
            dill.dump(opt, f)
        round = 0
        counts_array = np.array([0, 0, 0, 0, 0])
        with AtomicWriter(
            intermediate_data_path, mode="wb", overwrite=True
        ).open() as f:
            np.savez_compressed(f, np.array(round), counts_array, point)

        # Update model with the new data:
        if reset:
            root_logger.info("Deleting the model and generating a new one.")
            # Reset optimizer.
            del opt
            if acq_function == "rand":
                current_acq_func = random.choice(["mes", "pvrs", "ei", "lcb", "ts"])
                root_logger.debug(
                    f"Current random acquisition function: {current_acq_func}"
                )
            else:
                current_acq_func = acq_function
            opt = initialize_optimizer(
                X=X,
                y=y,
                noise=noise,
                parameter_ranges=list(param_ranges.values()),
                noise_scaling_coefficient=noise_scaling_coefficient,
                random_seed=settings.get("random_seed", random_seed),
                warp_inputs=settings.get("warp_inputs", warp_inputs),
                normalize_y=settings.get("normalize_y", normalize_y),
                #kernel_lengthscale_prior_lower_bound=settings.get("kernel_lengthscale_prior_lower_bound", kernel_lengthscale_prior_lower_bound),
                #kernel_lengthscale_prior_upper_bound=settings.get("kernel_lengthscale_prior_upper_bound", kernel_lengthscale_prior_upper_bound),
                #kernel_lengthscale_prior_lower_steepness=settings.get("kernel_lengthscale_prior_lower_steepness", kernel_lengthscale_prior_lower_steepness),
                #kernel_lengthscale_prior_upper_steepness=settings.get("kernel_lengthscale_prior_upper_steepness", kernel_lengthscale_prior_upper_steepness),
                n_points=settings.get("n_points", n_points),
                n_initial_points=settings.get("n_initial_points", n_initial_points),
                acq_function=current_acq_func,
                acq_function_samples=settings.get(
                    "acq_function_samples", acq_function_samples
                ),
                acq_function_lcb_alpha=settings.get(
                    "acq_function_lcb_alpha", acq_function_lcb_alpha
                ),
                resume=True,
                fast_resume=False,
                model_path=None,
                gp_initial_burnin=settings.get("gp_burnin", gp_burnin),
                gp_initial_samples=settings.get("gp_samples", gp_samples),
            )
        else:
            root_logger.info("Updating model.")
            if acq_function == "rand":
                opt.acq_func = random.choice(["mes", "pvrs", "ei", "lcb", "ts"])
                root_logger.debug(
                    f"Current random acquisition function: {opt.acq_func}"
                )
            update_model(
                optimizer=opt,
                point=point,
                score=score,
                variance=error_variance,
                noise_scaling_coefficient=noise_scaling_coefficient,
                acq_function_samples=settings.get(
                    "acq_function_samples", acq_function_samples
                ),
                acq_function_lcb_alpha=settings.get(
                    "acq_function_lcb_alpha", acq_function_lcb_alpha
                ),
                gp_burnin=settings.get("gp_burnin", gp_burnin),
                gp_samples=settings.get("gp_samples", gp_samples),
                gp_initial_burnin=settings.get("gp_initial_burnin", gp_initial_burnin),
                gp_initial_samples=settings.get(
                    "gp_initial_samples", gp_initial_samples
                ),
            )

        iteration = len(X)

        #with AtomicWriter(data_path, mode="wb", overwrite=True).open() as f:
            #np.savez_compressed(f, np.array(X), np.array(y), np.array(noise))
        with AtomicWriter(model_path, mode="wb", overwrite=True).open() as f:
            dill.dump(opt, f)


if __name__ == "__main__":
    sys.exit(cli())  # pragma: no cover<|MERGE_RESOLUTION|>--- conflicted
+++ resolved
@@ -19,11 +19,8 @@
 from tune.db_workers import TuningClient, TuningServer
 from tune.io import load_tuning_config, prepare_engines_json, write_engines_json
 from tune.local import (
-<<<<<<< HEAD
     counts_to_penta,
-=======
     check_log_for_errors,
->>>>>>> b69b4200
     initialize_data,
     initialize_optimizer,
     is_debug_log,
@@ -560,10 +557,9 @@
 
         # Run experiment:
         now = datetime.now()
-<<<<<<< HEAD
-        settings["debug_mode"] = settings.get(
-            "debug_mode", False if verbose <= 1 else True
-        )
+        #settings["debug_mode"] = settings.get(
+            #"debug_mode", False if verbose <= 1 else True
+        #)
 
         while round < settings.get("rounds", rounds):
             round += 1
@@ -591,12 +587,19 @@
             root_logger.debug(f"engines.json is prepared:\n{engine_json}")
             write_engines_json(engine_json, point_dict)
             out_exp = []
+            out_all = []
             for output_line in run_match(
                 **settings, tuning_config_name=tuning_config.name
             ):
-                root_logger.debug(output_line.rstrip())
-                out_exp.append(output_line)
-            out_exp = "".join(out_exp)
+                line = output_line.rstrip()
+                is_debug = is_debug_log(line)
+                if is_debug and verbose > 2:
+                    root_logger.debug(line)
+                if not is_debug:
+                    out_exp.append(line)
+                out_all.append(line)
+            check_log_for_errors(cutechess_output=out_all)
+            out_exp = "\n".join(out_exp)
             (
                 match_score,
                 match_error_variance,
@@ -609,20 +612,6 @@
             ).open() as f:
                 np.savez_compressed(f, np.array(round), counts_array, point)
 
-=======
-        out_exp = []
-        out_all = []
-        for output_line in run_match(**settings):
-            line = output_line.rstrip()
-            is_debug = is_debug_log(line)
-            if is_debug and verbose > 2:
-                root_logger.debug(line)
-            if not is_debug:
-                out_exp.append(line)
-            out_all.append(line)
-        check_log_for_errors(cutechess_output=out_all)
-        out_exp = "\n".join(out_exp)
->>>>>>> b69b4200
         later = datetime.now()
         difference = (later - now).total_seconds()
         root_logger.info(f"Experiment finished ({difference}s elapsed).")

"""Console script for chess_tuning_tools."""
import json
import logging
import sys
from datetime import datetime

#from watchpoints import watch
import importlib.metadata
#import pkg_resources

import click
import dill
import numpy as np
from atomicwrites import AtomicWriter
import random
from skopt.utils import create_result
from scipy.special import erfinv
#from scipy.stats import halfnorm
from bask import acquisition

import tune
from tune.db_workers import TuningClient, TuningServer
from tune.io import load_tuning_config, prepare_engines_json, write_engines_json
from tune.local import (
    counts_to_penta,
    check_log_for_errors,
    initialize_data,
    initialize_optimizer,
    is_debug_log,
    load_points_to_evaluate,
    parse_experiment_result,
    plot_results,
    print_results,
    run_match,
    setup_logger,
    update_model,
)
from tune.priors import create_priors

ACQUISITION_FUNC = {
    "ei": acquisition.ExpectedImprovement(),
    "lcb": acquisition.LCB(),
    "mean": acquisition.Expectation(),
    "mes": acquisition.MaxValueSearch(),
    "pvrs": acquisition.PVRS(),
    "ts": acquisition.ThompsonSampling(),
    "ttei": acquisition.TopTwoEI(),
    "vr": acquisition.VarianceReduction(),
}

#watch.config(pdb=True)


@click.group()
def cli():
    pass


@cli.command()
@click.option(
    "--verbose", "-v", is_flag=True, default=False, help="Turn on debug output."
)
@click.option("--logfile", default=None, help="Path to where the log is saved to.")
@click.option(
    "--terminate-after", default=0, help="Terminate the client after x minutes."
)
@click.option(
    "--run-only-once",
    default=False,
    is_flag=True,
    help="Terminate the client after one job has been completed or no job can be "
    "found.",
)
@click.option(
    "--skip-benchmark",
    default=False,
    is_flag=True,
    help="Skip calibrating the time control by running a benchmark.",
)
@click.option(
    "--clientconfig", default=None, help="Path to the client configuration file."
)
@click.argument("dbconfig")
def run_client(
    verbose,
    logfile,
    terminate_after,
    run_only_once,
    skip_benchmark,
    clientconfig,
    dbconfig,
):
    """Run the client to generate games for distributed tuning.

    In order to connect to the database you need to provide a valid DBCONFIG
    json file. It contains the necessary parameters to connect to the database
    where it can fetch jobs and store results.
    """
    log_level = logging.DEBUG if verbose else logging.INFO
    logging.basicConfig(
        level=log_level,
        filename=logfile,
        format="%(asctime)s %(levelname)-8s %(message)s",
        datefmt="%Y-%m-%d %H:%M:%S",
    )
    tc = TuningClient(
        dbconfig_path=dbconfig,
        terminate_after=terminate_after,
        clientconfig=clientconfig,
        only_run_once=run_only_once,
        skip_benchmark=skip_benchmark,
    )
    tc.run()


@cli.command()
@click.option(
    "--verbose", "-v", is_flag=True, default=False, help="Turn on debug output."
)
@click.option("--logfile", default=None, help="Path to where the log is saved to.")
@click.argument("command")
@click.argument("experiment_file")
@click.argument("dbconfig")
def run_server(verbose, logfile, command, experiment_file, dbconfig):
    """Run the tuning server for a given EXPERIMENT_FILE (json).

    To connect to the database you also need to provide a DBCONFIG json file.

    \b
    You can choose from these COMMANDs:
     * run: Starts the server.
     * deactivate: Deactivates all active jobs of the given experiment.
     * reactivate: Reactivates all recent jobs for which sample size is not reached yet.
    """
    log_level = logging.DEBUG if verbose else logging.INFO
    logging.basicConfig(
        level=log_level,
        filename=logfile,
        format="%(asctime)s %(levelname)-8s %(message)s",
        datefmt="%Y-%m-%d %H:%M:%S",
    )
    tc = TuningServer(experiment_path=experiment_file, dbconfig_path=dbconfig)
    if command == "run":
        tc.run()
    elif command == "deactivate":
        tc.deactivate()
    elif command == "reactivate":
        tc.reactivate()
    else:
        raise ValueError(f"Command {command} is not recognized. Terminating...")


@cli.command()
@click.option(
    "-c",
    "--tuning-config",
    help="json file containing the tuning configuration.",
    required=True,
    type=click.File("r"),
)
@click.option(
    "-a",
    "--acq-function",
    default="mes",
    help="Acquisition function to use for selecting points to try. "
<<<<<<< HEAD
    "Can be {mes, pvrs, ei, ts, vr, lcb, rand}.",
=======
    "Can be one of: {mes, pvrs, ei, ts, vr, lcb, mean, ttei} "
    "Consult the parameter reference and the FAQ for more information.",
>>>>>>> ef33453b
    show_default=True,
)
@click.option(
    "--acq-function-samples",
    default=1,
    help="How many GP samples to average the acquisition function over. "
    "More samples will slow down the computation time, but might give more "
    "stable tuning results. Less samples on the other hand cause more exploration "
    "which could help avoid the tuning to get stuck.",
    show_default=True,
)
@click.option(
    "--acq-function-lcb-alpha",
    default=1.96,
    help="Number of standard errors to substract from the mean estimate "
    "if using the Lower Confidence Bound, lcb, acquisition function. ",
    show_default=True,
)
@click.option(
    "--confidence",
    default=0.90,
    help="Confidence to use for the highest density intervals of the optimum.",
    show_default=True,
)
@click.option(
    "-d",
    "--data-path",
    default="data.npz",
    help="Save the evaluated points to this file.",
    type=click.Path(exists=False),
    show_default=True,
)
@click.option(
    "--gp-burnin",
    default=5,
    type=int,
    help="Number of samples to discard before sampling model parameters. "
    "This is used during tuning and few samples suffice.",
    show_default=True,
)
@click.option(
    "--gp-samples",
    default=300,
    type=int,
    help="Number of model parameters to sample for the model. "
    "This is used during tuning and it should be a multiple of 100.",
    show_default=True,
)
@click.option(
    "--gp-initial-burnin",
    default=100,
    type=int,
    help="Number of samples to discard before starting to sample the initial model "
    "parameters. This is only used when resuming or for the first model.",
    show_default=True,
)
@click.option(
    "--gp-initial-samples",
    default=300,
    type=int,
    help="Number of model parameters to sample for the initial model. "
    "This is only used when resuming or for the first model. "
    "Should be a multiple of 100.",
    show_default=True,
)
#@click.option(
    #"--kernel-lengthscale-prior-lower-bound",
    #default=0.1,
    #help="Lower bound of prior distribution of Kernel lengthscale.",
    #show_default=True,
#)
#@click.option(
    #"--kernel-lengthscale-prior-upper-bound",
    #default=0.5,
    #help="Upper bound of prior distribution of Kernel lengthscale.",
    #show_default=True,
#)
#@click.option(
    #"--kernel-lengthscale-prior-lower-steepness",
    #default=2.0,
    #help="Lower steepness of prior distribution of Kernel lengthscale.",
    #show_default=True,
#)
#@click.option(
    #"--kernel-lengthscale-prior-upper-steepness",
    #default=1.0,
    #help="Upper steepness of prior distribution of Kernel lengthscale.",
    #show_default=True,
#)
@click.option(
    "--gp-signal-prior-scale",
    default=4.0,
    type=click.FloatRange(min=0.0),
    help="Prior scale of the signal (standard deviation) magnitude which is used to "
    "parametrize a half-normal distribution. "
    "Needs to be a number strictly greater than 0.0.",
    show_default=True,
)
@click.option(
    "--gp-noise-prior-scale",
    default=0.0006,
    type=click.FloatRange(min=0.0),
    help="Prior scale of the noise (standard deviation) which is used to parametrize a "
    "half-normal distribution. "
    "Needs to be a number strictly greater than 0.0.",
    show_default=True,
)
@click.option(
    "--gp-lengthscale-prior-lb",
    default=0.1,
    type=click.FloatRange(min=0.0),
    help="Lower bound for the inverse-gamma lengthscale prior. "
    "It marks the point where the prior reaches 1% of the cumulative density. "
    "Needs to be a number strictly greater than 0.0.",
    show_default=True,
)
@click.option(
    "--gp-lengthscale-prior-ub",
    default=0.5,
    type=click.FloatRange(min=0.0),
    help="Upper bound for the inverse-gamma lengthscale prior. "
    "It marks the point where the prior reaches 99% of the cumulative density. "
    "Needs to be a number strictly greater than 0.0 and the lower bound.",
    show_default=True,
)
@click.option(
    "--normalize-y/--no-normalize-y",
    default=True,
    help="If True, the parameter normalize_y is set to True in the optimizer",
    show_default=True,
)
@click.option(
    "--noise-scaling-coefficient",
    default=1.0,
    help="Scale the noise of the observations by multiplying it with this coefficient. "
    "Set to 0 for uniform noise for all values. "
    "Experimental option. Attempt to workaround flattening issue, "
    "where the signal variance decreases each iteration.",
    show_default=True,
)
@click.option(
    "-l",
    "--logfile",
    default="log.txt",
    help="Path to log file.",
    type=click.Path(exists=False),
    show_default=True,
)
@click.option(
    "--n-initial-points",
    default=16,
    help="Size of initial dense set of points to try.",
    show_default=True,
)
@click.option(
    "--n-points",
    default=500,
    help="The number of random points to consider as possible next point. "
    "Less points reduce the computation time of the tuner, but reduce "
    "the coverage of the space.",
    show_default=True,
)
@click.option(
    "-p",
    "--evaluate-points",
    default=None,
    type=click.Path(exists=False),
    help="Path to a .csv file (without header row) with points to evaluate. An optional"
    " last column can be used to request a different number of rounds for each "
    "point.",
    show_default=False,
)
@click.option(
    "--plot-every",
    default=1,
    help="Plot the current optimization landscape every n-th iteration. "
    "Set to 0 to turn it off.",
    show_default=True,
)
@click.option(
    "--plot-path",
    default="plots",
    help="Path to the directory to which the tuner will output plots.",
    show_default=True,
)
@click.option(
    "--plot-on-resume/--no-plot-on-resume",
    default=False,
    help="If True, also produce plots directly on resume, before more data is produced. "
    "Disabled by default to speed up the tuner.",
    show_default=True,
)
@click.option(
    "--random-seed",
    default=0,
    help="Number to seed all internally used random generators.",
    show_default=True,
)
@click.option(
    "--result-every",
    default=1,
    help="Output the actual current optimum every n-th iteration. "
    "The further you are in the tuning process, the longer this will take to "
    "compute. Consider increasing this number, if you do not need the output "
    "that often. Set to 0 to turn it off.",
    show_default=True,
)
@click.option(
    "--resume/--no-resume",
    default=True,
    help="Let the optimizer resume, if it finds points it can use.",
    show_default=True,
)
@click.option(
    "--fast-resume/--no-fast-resume",
    default=True,
    help="If set, resume the tuning process with the model in the file specified by "
    " the --model-path. "
    "Note, that a full reinitialization will be performed, if the parameter "
    "ranges have been changed.",
    show_default=True,
)
@click.option(
    "--model-path",
    default="model.pkl",
    help="The current optimizer will be saved for fast resuming to this file.",
    type=click.Path(exists=False),
    show_default=True,
)
@click.option(
    "--reset/--no-reset",
    default=False,
    help="Deletes the optimizer object and creates a new one each iteration. "
    "Same effect as stopping and resuming the program after every iteration. "
    "Experimental option. Attempt to workaround flattening issue.",
    show_default=True,
)
@click.option(
    "--verbose",
    "-v",
    count=True,
    default=0,
    show_default=True,
    help="Turn on debug output.",
)
@click.option(
    "--warp-inputs/--no-warp-inputs",
    default=True,
    show_default=True,
    help="If True, let the tuner warp the input space to find a better fit to the "
    "optimization landscape.",
)
def local(  # noqa: C901
    tuning_config,
    acq_function="mes",
    acq_function_samples=1,
    acq_function_lcb_alpha=1.96,
    confidence=0.9,
    data_path=None,
    evaluate_points=None,
    gp_burnin=5,
    gp_samples=300,
    gp_initial_burnin=100,
    gp_initial_samples=300,
    #kernel_lengthscale_prior_lower_bound=0.1,
    #kernel_lengthscale_prior_upper_bound=0.5,
    #kernel_lengthscale_prior_lower_steepness=2.0,
    #kernel_lengthscale_prior_upper_steepness=1.0,
    gp_signal_prior_scale=4.0,
    gp_noise_prior_scale=0.0006,
    gp_lengthscale_prior_lb=0.1,
    gp_lengthscale_prior_ub=0.5,
    normalize_y=True,
    noise_scaling_coefficient=1,
    logfile="log.txt",
    n_initial_points=16,
    n_points=500,
    plot_every=1,
    plot_path="plots",
    plot_on_resume=False,
    random_seed=0,
    result_every=1,
    resume=True,
    fast_resume=True,
    model_path="model.pkl",
    point=None,
    reset=False,
    verbose=0,
    warp_inputs=True,
    rounds=10,
):
    """Run a local tune.

    Parameters defined in the `tuning_config` file always take precedence.
    """

    json_dict = json.load(tuning_config)
    settings, commands, fixed_params, param_ranges = load_tuning_config(json_dict)
    root_logger = setup_logger(
        verbose=verbose, logfile=settings.get("logfile", logfile)
    )
    # First log the version of chess-tuning-tools:
    root_logger.info(f"chess-tuning-tools version: {tune.__version__}")
    root_logger.debug(f"Got the following tuning settings:\n{json_dict}")
    root_logger.debug(
        f"Acquisition function: {acq_function}, Acquisition function samples: {acq_function_samples}, Acquisition function lcb alpha: {acq_function_lcb_alpha}, GP burnin: {gp_burnin}, GP samples: {gp_samples}, GP initial burnin: {gp_initial_burnin}, GP initial samples: {gp_initial_samples}, GP signal prior scale: {gp_signal_prior_scale}, GP noise prior scale: {gp_noise_prior_scale}, GP lengthscale prior lower bound: {gp_lengthscale_prior_lb}, GP lengthscale prior upper bound: {gp_lengthscale_prior_ub}, Warp inputs: {warp_inputs}, Normalize y: {normalize_y}, Noise scaling coefficient: {noise_scaling_coefficient}, Initial points: {n_initial_points}, Next points: {n_points}, Random seed: {random_seed}"
    )
    #root_logger.debug(
        #f"Acquisition function: {acq_function}, Acquisition function samples: {acq_function_samples}, GP burnin: {gp_burnin}, GP samples: {gp_samples}, GP initial burnin: {gp_initial_burnin}, GP initial samples: {gp_initial_samples}, Kernel lengthscale prior lower bound: {kernel_lengthscale_prior_lower_bound}, Kernel lengthscale prior upper bound: {kernel_lengthscale_prior_upper_bound}, Kernel lengthscale prior lower steepness: {kernel_lengthscale_prior_lower_steepness}, Kernel lengthscale prior upper steepness: {kernel_lengthscale_prior_upper_steepness}, Warp inputs: {warp_inputs}, Normalize y: {normalize_y}, Noise scaling coefficient: {noise_scaling_coefficient}, Initial points: {n_initial_points}, Next points: {n_points}, Random seed: {random_seed}"
    #)
    root_logger.debug(
        f"Chess Tuning Tools version: {importlib.metadata.version('chess-tuning-tools')}, Bayes-skopt version: {importlib.metadata.version('bask')}, Scikit-optimize version: {importlib.metadata.version('scikit-optimize')}, Scikit-learn version: {importlib.metadata.version('scikit-learn')}, SciPy version: {importlib.metadata.version('scipy')}"
    )
    #root_logger.debug(
        #f"Chess Tuning Tools version: {pkg_resources.get_distribution('chess-tuning-tools').parsed_version}"
    #)

    # Initialize/import data structures:
    if data_path is None:
        data_path = "data.npz"
    intermediate_data_path = data_path.replace(".", "_intermediate.", 1)
    try:
        (
            X,
            y,
            noise,
            iteration,
            optima,
            performance,
            round,
            counts_array,
            point,
        ) = initialize_data(
            parameter_ranges=list(param_ranges.values()),
            resume=resume,
            data_path=data_path,
            intermediate_data_path=intermediate_data_path,
        )
    except ValueError:
        root_logger.error(
            "The number of parameters are not matching the number of "
            "dimensions. Rename the existing data file or ensure that the "
            "parameter ranges are correct."
        )
        sys.exit(1)

    # Initialize Optimizer object and if applicable, resume from existing
    # data/optimizer:
    gp_priors = create_priors(
        n_parameters=len(param_ranges),
        signal_scale=settings.get("gp_signal_prior_scale", gp_signal_prior_scale),
        lengthscale_lower_bound=settings.get(
            "gp_lengthscale_prior_lb", gp_lengthscale_prior_lb
        ),
        lengthscale_upper_bound=settings.get(
            "gp_lengthscale_prior_ub", gp_lengthscale_prior_ub
        ),
        noise_scale=settings.get("gp_noise_prior_scale", gp_noise_prior_scale),
    )
    opt = initialize_optimizer(
        X=X,
        y=y,
        noise=noise,
        parameter_ranges=list(param_ranges.values()),
        noise_scaling_coefficient=noise_scaling_coefficient,
        random_seed=settings.get("random_seed", random_seed),
        warp_inputs=settings.get("warp_inputs", warp_inputs),
        normalize_y=settings.get("normalize_y", normalize_y),
        #kernel_lengthscale_prior_lower_bound=settings.get("kernel_lengthscale_prior_lower_bound", kernel_lengthscale_prior_lower_bound),
        #kernel_lengthscale_prior_upper_bound=settings.get("kernel_lengthscale_prior_upper_bound", kernel_lengthscale_prior_upper_bound),
        #kernel_lengthscale_prior_lower_steepness=settings.get("kernel_lengthscale_prior_lower_steepness", kernel_lengthscale_prior_lower_steepness),
        #kernel_lengthscale_prior_upper_steepness=settings.get("kernel_lengthscale_prior_upper_steepness", kernel_lengthscale_prior_upper_steepness),
        n_points=settings.get("n_points", n_points),
        n_initial_points=settings.get("n_initial_points", n_initial_points),
        acq_function=settings.get("acq_function", acq_function),
        acq_function_samples=settings.get("acq_function_samples", acq_function_samples),
        acq_function_lcb_alpha=settings.get(
            "acq_function_lcb_alpha", acq_function_lcb_alpha
        ),
        resume=resume,
        fast_resume=fast_resume,
        model_path=model_path,
        gp_initial_burnin=settings.get("gp_initial_burnin", gp_initial_burnin),
        gp_initial_samples=settings.get("gp_initial_samples", gp_initial_samples),
        gp_priors=gp_priors,
    )
    extra_points = load_points_to_evaluate(
        space=opt.space, csv_file=evaluate_points, rounds=settings.get("rounds", 10),
    )
    root_logger.debug(
        f"Loaded {len(extra_points)} extra points to evaluate: {extra_points}"
    )

    is_first_iteration_after_program_start = True
    # Main optimization loop:
    while True:
        if round == 0:
            root_logger.info("Starting iteration {}".format(iteration))
        else:
            root_logger.info("Resuming iteration {}".format(iteration))

        # If a model has been fit, print/plot results so far:
        if len(y) > 0 and opt.gp.chain_ is not None:
            result_object = create_result(Xi=X, yi=y, space=opt.space, models=[opt.gp])
            #root_logger.debug(f"result_object:\n{result_object}")
            result_every_n = settings.get("result_every", result_every)
            if result_every_n > 0 and iteration % result_every_n == 0:
                try:
                    current_optimum, estimated_elo, estimated_std = print_results(
                        optimizer=opt,
                        result_object=result_object,
                        parameter_names=list(param_ranges.keys()),
                        confidence=settings.get("confidence", confidence),
                    )
                    optima.append(current_optimum)
                    performance.append((int(iteration), estimated_elo, estimated_std))
                except ValueError:
                    pass
            plot_every_n = settings.get("plot_every", plot_every)
            if (
                plot_every_n > 0
                and iteration % plot_every_n == 0
                and (not is_first_iteration_after_program_start or plot_on_resume)
            ):
                plot_results(
                    optimizer=opt,
                    result_object=result_object,
                    iterations=np.array(performance)[:, 0],
                    elos=np.array(performance)[:, 1:],
                    optima=np.array(optima),
                    plot_path=settings.get("plot_path", plot_path),
                    parameter_names=list(param_ranges.keys()),
                    confidence=settings.get("confidence", confidence),
                    current_iteration=iteration,
                )

<<<<<<< HEAD
        if point is None:
            round = 0  # If previous tested point is not present, start over iteration.
            counts_array = np.array([0, 0, 0, 0, 0])
        if round == 0:
            point = opt.ask()  # Ask optimizer for next point.
            point_dict = dict(zip(param_ranges.keys(), point))
            root_logger.info("Testing {}".format(point_dict))
            if len(y) > 0 and opt.gp.chain_ is not None:
                testing_current_value = opt.gp.predict(opt.space.transform([point]))
                with opt.gp.noise_set_to_zero():
                    _, testing_current_std = opt.gp.predict(
                        opt.space.transform([point]), return_std=True
                    )
                root_logger.debug(
                    f"Predicted Elo: {np.around(-testing_current_value[0] * 100, 4)} +- "
                    f"{np.around(testing_current_std * 100, 4).item()}"
                )
                confidence_mult = erfinv(confidence) * np.sqrt(2)
                lower_bound = np.around(
                    -testing_current_value * 100
                    - confidence_mult * testing_current_std * 100,
                    4,
                ).item()
                upper_bound = np.around(
                    -testing_current_value * 100
                    + confidence_mult * testing_current_std * 100,
                    4,
                ).item()
                root_logger.debug(
                    f"{confidence * 100}% confidence interval of the Elo value: "
                    f"({lower_bound}, "
                    f"{upper_bound})"
                )
            root_logger.info("Start experiment")
        else:
            point_dict = dict(zip(param_ranges.keys(), point))
            root_logger.info("Testing {}".format(point_dict))
            if len(y) > 0 and opt.gp.chain_ is not None:
                testing_current_value = opt.gp.predict(opt.space.transform([point]))
                with opt.gp.noise_set_to_zero():
                    _, testing_current_std = opt.gp.predict(
                        opt.space.transform([point]), return_std=True
                    )
                root_logger.debug(
                    f"Predicted Elo: {np.around(-testing_current_value[0] * 100, 4)} +- "
                    f"{np.around(testing_current_std * 100, 4).item()}"
                )
                confidence_mult = erfinv(confidence) * np.sqrt(2)
                lower_bound = np.around(
                    -testing_current_value * 100
                    - confidence_mult * testing_current_std * 100,
                    4,
                ).item()
                upper_bound = np.around(
                    -testing_current_value * 100
                    + confidence_mult * testing_current_std * 100,
                    4,
                ).item()
                root_logger.debug(
                    f"{confidence * 100}% confidence interval of the Elo value: "
                    f"({lower_bound}, "
                    f"{upper_bound})"
                )
            root_logger.info("Continue experiment")
=======
        used_extra_point = False
        # If there are extra points to evaluate, evaluate them first in FIFO order:
        if len(extra_points) > 0:
            point, n_rounds = extra_points.pop(0)
            # Log that we are evaluating the extra point:
            root_logger.info(
                f"Evaluating extra point {dict(zip(param_ranges.keys(), point))} for "
                f"{n_rounds} rounds."
            )
            used_extra_point = True
        else:
            # Ask optimizer for next point:
            point = opt.ask()
            n_rounds = settings.get("rounds", 10)
        match_settings = settings.copy()
        match_settings["rounds"] = n_rounds
        point_dict = dict(zip(param_ranges.keys(), point))
        root_logger.info("Testing {}".format(point_dict))

        # Prepare engines.json file for cutechess-cli:
        engine_json = prepare_engines_json(commands=commands, fixed_params=fixed_params)
        root_logger.debug(f"engines.json is prepared:\n{engine_json}")
        write_engines_json(engine_json, point_dict)
>>>>>>> ef33453b

        # Run experiment:
        now = datetime.now()
<<<<<<< HEAD
        #settings["debug_mode"] = settings.get(
            #"debug_mode", False if verbose <= 1 else True
        #)

        while round < settings.get("rounds", rounds):
            round += 1

            if round > 1:
                root_logger.debug(
                    f"WW, WD, WL/DD, LD, LL experiment counts: {counts_array}"
                )
                score, error_variance = counts_to_penta(counts=counts_array)
                root_logger.info(
                    "Experiment Elo so far: {} +- {}".format(
                        -score * 100, np.sqrt(error_variance) * 100
                    )
                )

            root_logger.debug(f"Round: {round}")
            settings, commands, fixed_params, param_ranges = load_tuning_config(
                json_dict
            )

            # Prepare engines.json file for cutechess-cli:
            engine_json = prepare_engines_json(
                commands=commands, fixed_params=fixed_params
            )
            root_logger.debug(f"engines.json is prepared:\n{engine_json}")
            write_engines_json(engine_json, point_dict)
            out_exp = []
            out_all = []
            for output_line in run_match(
                **settings, tuning_config_name=tuning_config.name
            ):
                line = output_line.rstrip()
                is_debug = is_debug_log(line)
                if is_debug and verbose > 2:
                    root_logger.debug(line)
                if not is_debug:
                    out_exp.append(line)
                out_all.append(line)
            check_log_for_errors(cutechess_output=out_all)
            out_exp = "\n".join(out_exp)
            (
                match_score,
                match_error_variance,
                match_counts_array,
            ) = parse_experiment_result(out_exp, **settings)

            counts_array += match_counts_array
            with AtomicWriter(
                intermediate_data_path, mode="wb", overwrite=True
            ).open() as f:
                np.savez_compressed(f, np.array(round), counts_array, point)

=======
        out_exp = []
        out_all = []
        for output_line in run_match(**match_settings):
            line = output_line.rstrip()
            is_debug = is_debug_log(line)
            if is_debug and verbose > 2:
                root_logger.debug(line)
            if not is_debug:
                out_exp.append(line)
            out_all.append(line)
        check_log_for_errors(cutechess_output=out_all)
        out_exp = "\n".join(out_exp)
>>>>>>> ef33453b
        later = datetime.now()
        difference = (later - now).total_seconds()
        root_logger.info(f"Experiment finished ({difference}s elapsed).")

        # Parse cutechess-cli output and report results (Elo and standard deviation):
        root_logger.debug(f"WW, WD, WL/DD, LD, LL experiment counts: {counts_array}")
        score, error_variance = counts_to_penta(counts=counts_array)
        root_logger.info(
            "Got Elo: {} +- {}".format(-score * 100, np.sqrt(error_variance) * 100)
        )
<<<<<<< HEAD
=======

        # Update model with the new data:
        root_logger.info("Updating model")
        update_model(
            optimizer=opt,
            point=point,
            score=score,
            variance=error_variance,
            acq_function_samples=settings.get(
                "acq_function_samples", acq_function_samples
            ),
            gp_burnin=settings.get("gp_burnin", gp_burnin),
            gp_samples=settings.get("gp_samples", gp_samples),
            gp_initial_burnin=settings.get("gp_initial_burnin", gp_initial_burnin),
            gp_initial_samples=settings.get("gp_initial_samples", gp_initial_samples),
        )
        # If we used an extra point, we need to reset n_initial_points of the optimizer:
        if used_extra_point:
            opt._n_initial_points += 1

        # Update data structures and persist to disk:
>>>>>>> ef33453b
        X.append(point)
        y.append(score)
        noise.append(error_variance)
        iteration += 1

        # Update data structures and persist to disk:
        with AtomicWriter(data_path, mode="wb", overwrite=True).open() as f:
            np.savez_compressed(
                f,
                np.array(X),
                np.array(y),
                np.array(noise),
                np.array(optima),
                np.array(performance),
                np.array(iteration),
            )
        with AtomicWriter(model_path, mode="wb", overwrite=True).open() as f:
            dill.dump(opt, f)
        round = 0
        counts_array = np.array([0, 0, 0, 0, 0])
        with AtomicWriter(
            intermediate_data_path, mode="wb", overwrite=True
        ).open() as f:
            np.savez_compressed(f, np.array(round), counts_array, point)

        # Update model with the new data:
        if reset:
            root_logger.info("Deleting the model and generating a new one.")
            # Reset optimizer.
            del opt
            if acq_function == "rand":
                current_acq_func = random.choice(["mes", "pvrs", "ei", "lcb", "ts"])
                root_logger.debug(
                    f"Current random acquisition function: {current_acq_func}"
                )
            else:
                current_acq_func = acq_function
            opt = initialize_optimizer(
                X=X,
                y=y,
                noise=noise,
                parameter_ranges=list(param_ranges.values()),
                noise_scaling_coefficient=noise_scaling_coefficient,
                random_seed=settings.get("random_seed", random_seed),
                warp_inputs=settings.get("warp_inputs", warp_inputs),
                normalize_y=settings.get("normalize_y", normalize_y),
                #kernel_lengthscale_prior_lower_bound=settings.get("kernel_lengthscale_prior_lower_bound", kernel_lengthscale_prior_lower_bound),
                #kernel_lengthscale_prior_upper_bound=settings.get("kernel_lengthscale_prior_upper_bound", kernel_lengthscale_prior_upper_bound),
                #kernel_lengthscale_prior_lower_steepness=settings.get("kernel_lengthscale_prior_lower_steepness", kernel_lengthscale_prior_lower_steepness),
                #kernel_lengthscale_prior_upper_steepness=settings.get("kernel_lengthscale_prior_upper_steepness", kernel_lengthscale_prior_upper_steepness),
                n_points=settings.get("n_points", n_points),
                n_initial_points=settings.get("n_initial_points", n_initial_points),
                acq_function=current_acq_func,
                acq_function_samples=settings.get(
                    "acq_function_samples", acq_function_samples
                ),
                acq_function_lcb_alpha=settings.get(
                    "acq_function_lcb_alpha", acq_function_lcb_alpha
                ),
                resume=True,
                fast_resume=False,
                model_path=None,
                gp_initial_burnin=settings.get("gp_burnin", gp_burnin),
                gp_initial_samples=settings.get("gp_samples", gp_samples),
            )
        else:
            root_logger.info("Updating model.")
            if acq_function == "rand":
                opt.acq_func = ACQUISITION_FUNC[
                    random.choice(["mes", "pvrs", "ei", "lcb", "ts"])
                ]
                root_logger.debug(
                    f"Current random acquisition function: {opt.acq_func}"
                )
            update_model(
                optimizer=opt,
                point=point,
                score=score,
                variance=error_variance,
                noise_scaling_coefficient=noise_scaling_coefficient,
                acq_function_samples=settings.get(
                    "acq_function_samples", acq_function_samples
                ),
                acq_function_lcb_alpha=settings.get(
                    "acq_function_lcb_alpha", acq_function_lcb_alpha
                ),
                gp_burnin=settings.get("gp_burnin", gp_burnin),
                gp_samples=settings.get("gp_samples", gp_samples),
                gp_initial_burnin=settings.get("gp_initial_burnin", gp_initial_burnin),
                gp_initial_samples=settings.get(
                    "gp_initial_samples", gp_initial_samples
                ),
            )

        #iteration = len(X)
        is_first_iteration_after_program_start = False

        #with AtomicWriter(data_path, mode="wb", overwrite=True).open() as f:
            #np.savez_compressed(f, np.array(X), np.array(y), np.array(noise))
        with AtomicWriter(model_path, mode="wb", overwrite=True).open() as f:
            dill.dump(opt, f)


if __name__ == "__main__":
    sys.exit(cli())  # pragma: no cover<|MERGE_RESOLUTION|>--- conflicted
+++ resolved
@@ -163,12 +163,8 @@
     "--acq-function",
     default="mes",
     help="Acquisition function to use for selecting points to try. "
-<<<<<<< HEAD
-    "Can be {mes, pvrs, ei, ts, vr, lcb, rand}.",
-=======
-    "Can be one of: {mes, pvrs, ei, ts, vr, lcb, mean, ttei} "
+    "Can be one of: {mes, pvrs, ei, ts, vr, lcb, mean, ttei, rand}. "
     "Consult the parameter reference and the FAQ for more information.",
->>>>>>> ef33453b
     show_default=True,
 )
 @click.option(
@@ -470,8 +466,6 @@
     root_logger = setup_logger(
         verbose=verbose, logfile=settings.get("logfile", logfile)
     )
-    # First log the version of chess-tuning-tools:
-    root_logger.info(f"chess-tuning-tools version: {tune.__version__}")
     root_logger.debug(f"Got the following tuning settings:\n{json_dict}")
     root_logger.debug(
         f"Acquisition function: {acq_function}, Acquisition function samples: {acq_function_samples}, Acquisition function lcb alpha: {acq_function_lcb_alpha}, GP burnin: {gp_burnin}, GP samples: {gp_samples}, GP initial burnin: {gp_initial_burnin}, GP initial samples: {gp_initial_samples}, GP signal prior scale: {gp_signal_prior_scale}, GP noise prior scale: {gp_noise_prior_scale}, GP lengthscale prior lower bound: {gp_lengthscale_prior_lb}, GP lengthscale prior upper bound: {gp_lengthscale_prior_ub}, Warp inputs: {warp_inputs}, Normalize y: {normalize_y}, Noise scaling coefficient: {noise_scaling_coefficient}, Initial points: {n_initial_points}, Next points: {n_points}, Random seed: {random_seed}"
@@ -605,12 +599,26 @@
                     current_iteration=iteration,
                 )
 
-<<<<<<< HEAD
         if point is None:
             round = 0  # If previous tested point is not present, start over iteration.
             counts_array = np.array([0, 0, 0, 0, 0])
         if round == 0:
-            point = opt.ask()  # Ask optimizer for next point.
+            used_extra_point = False
+            # If there are extra points to evaluate, evaluate them first in FIFO order:
+            if len(extra_points) > 0:
+                point, n_rounds = extra_points.pop(0)
+                # Log that we are evaluating the extra point:
+                root_logger.info(
+                    f"Evaluating extra point {dict(zip(param_ranges.keys(), point))} for "
+                    f"{n_rounds} rounds."
+                )
+                used_extra_point = True
+            else:
+                # Ask optimizer for next point:
+                point = opt.ask()
+                n_rounds = settings.get("rounds", 10)
+            match_settings = settings.copy()
+            match_settings["rounds"] = n_rounds
             point_dict = dict(zip(param_ranges.keys(), point))
             root_logger.info("Testing {}".format(point_dict))
             if len(y) > 0 and opt.gp.chain_ is not None:
@@ -641,6 +649,8 @@
                 )
             root_logger.info("Start experiment")
         else:
+            match_settings = settings.copy()
+            match_settings["rounds"] = n_rounds
             point_dict = dict(zip(param_ranges.keys(), point))
             root_logger.info("Testing {}".format(point_dict))
             if len(y) > 0 and opt.gp.chain_ is not None:
@@ -670,35 +680,9 @@
                     f"{upper_bound})"
                 )
             root_logger.info("Continue experiment")
-=======
-        used_extra_point = False
-        # If there are extra points to evaluate, evaluate them first in FIFO order:
-        if len(extra_points) > 0:
-            point, n_rounds = extra_points.pop(0)
-            # Log that we are evaluating the extra point:
-            root_logger.info(
-                f"Evaluating extra point {dict(zip(param_ranges.keys(), point))} for "
-                f"{n_rounds} rounds."
-            )
-            used_extra_point = True
-        else:
-            # Ask optimizer for next point:
-            point = opt.ask()
-            n_rounds = settings.get("rounds", 10)
-        match_settings = settings.copy()
-        match_settings["rounds"] = n_rounds
-        point_dict = dict(zip(param_ranges.keys(), point))
-        root_logger.info("Testing {}".format(point_dict))
-
-        # Prepare engines.json file for cutechess-cli:
-        engine_json = prepare_engines_json(commands=commands, fixed_params=fixed_params)
-        root_logger.debug(f"engines.json is prepared:\n{engine_json}")
-        write_engines_json(engine_json, point_dict)
->>>>>>> ef33453b
 
         # Run experiment:
         now = datetime.now()
-<<<<<<< HEAD
         #settings["debug_mode"] = settings.get(
             #"debug_mode", False if verbose <= 1 else True
         #)
@@ -731,7 +715,7 @@
             out_exp = []
             out_all = []
             for output_line in run_match(
-                **settings, tuning_config_name=tuning_config.name
+                **match_settings, tuning_config_name=tuning_config.name
             ):
                 line = output_line.rstrip()
                 is_debug = is_debug_log(line)
@@ -754,20 +738,6 @@
             ).open() as f:
                 np.savez_compressed(f, np.array(round), counts_array, point)
 
-=======
-        out_exp = []
-        out_all = []
-        for output_line in run_match(**match_settings):
-            line = output_line.rstrip()
-            is_debug = is_debug_log(line)
-            if is_debug and verbose > 2:
-                root_logger.debug(line)
-            if not is_debug:
-                out_exp.append(line)
-            out_all.append(line)
-        check_log_for_errors(cutechess_output=out_all)
-        out_exp = "\n".join(out_exp)
->>>>>>> ef33453b
         later = datetime.now()
         difference = (later - now).total_seconds()
         root_logger.info(f"Experiment finished ({difference}s elapsed).")
@@ -778,30 +748,6 @@
         root_logger.info(
             "Got Elo: {} +- {}".format(-score * 100, np.sqrt(error_variance) * 100)
         )
-<<<<<<< HEAD
-=======
-
-        # Update model with the new data:
-        root_logger.info("Updating model")
-        update_model(
-            optimizer=opt,
-            point=point,
-            score=score,
-            variance=error_variance,
-            acq_function_samples=settings.get(
-                "acq_function_samples", acq_function_samples
-            ),
-            gp_burnin=settings.get("gp_burnin", gp_burnin),
-            gp_samples=settings.get("gp_samples", gp_samples),
-            gp_initial_burnin=settings.get("gp_initial_burnin", gp_initial_burnin),
-            gp_initial_samples=settings.get("gp_initial_samples", gp_initial_samples),
-        )
-        # If we used an extra point, we need to reset n_initial_points of the optimizer:
-        if used_extra_point:
-            opt._n_initial_points += 1
-
-        # Update data structures and persist to disk:
->>>>>>> ef33453b
         X.append(point)
         y.append(score)
         noise.append(error_variance)
@@ -896,6 +842,10 @@
                 ),
             )
 
+        # If we used an extra point, we need to reset n_initial_points of the optimizer:
+        if used_extra_point:
+            opt._n_initial_points += 1
+
         #iteration = len(X)
         is_first_iteration_after_program_start = False
 

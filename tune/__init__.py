--- conflicted
+++ resolved
@@ -3,11 +3,7 @@
 
 __author__ = """Karlson Pfannschmidt"""
 __email__ = "kiudee@mail.upb.de"
-<<<<<<< HEAD
-__version__ = "0.7.2"
-=======
 __version__ = version("chess-tuning-tools")
->>>>>>> 435eafa9
 
 from tune.io import InitStrings, load_tuning_config, parse_ranges
 from tune.local import (

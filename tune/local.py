import logging
import pathlib
import re
import subprocess
import sys
import time
from datetime import datetime
from logging import Logger
from typing import List, Optional, Sequence, Tuple, Union

import dill
import matplotlib.pyplot as plt
import numpy as np
from bask import Optimizer
from numpy.random import RandomState
from scipy.optimize import OptimizeResult
from scipy.special import erfinv
from scipy.stats import dirichlet
from skopt.space import Categorical, Dimension, Integer, Real, Space
from skopt.utils import normalize_dimensions

from tune.plots import plot_objective
from tune.summary import confidence_intervals
from tune.utils import TimeControl, expected_ucb

__all__ = [
    "counts_to_penta",
    "initialize_optimizer",
    "run_match",
    "parse_experiment_result",
    "print_results",
    "plot_results",
    "reduce_ranges",
    "update_model",
    "elo_to_prob",
    "prob_to_elo",
    "setup_logger",
]

LOGGER = "ChessTuner"


def elo_to_prob(elo, k=4.0):
    """Convert an Elo score (logit space) to a probability.

    Parameters
    ----------
    elo : float
        A real-valued Elo score.
    k : float, optional (default=4.0)
        Scale of the logistic distribution.

    Returns
    -------
    float
        Win probability

    Raises
    ------
    ValueError
        if k <= 0

    """
    if k <= 0:
        raise ValueError("k must be positive")
    return 1 / (1 + np.power(10, -elo / k))


def prob_to_elo(p, k=4.0):
    """Convert a win probability to an Elo score (logit space).

    Parameters
    ----------
    p : float
        The win probability of the player.
    k : float, optional (default=4.0)
        Scale of the logistic distribution.

    Returns
    -------
    float
        Elo score of the player

    Raises
    ------
    ValueError
        if k <= 0

    """
    if k <= 0:
        raise ValueError("k must be positive")
    return k * np.log10(-p / (p - 1))


def counts_to_penta(
    counts: np.ndarray,
    prior_counts: Optional[np.ndarray] = None,
    n_dirichlet_samples: int = 1000000,
    score_scale: float = 4.0,
    random_state: Union[int, RandomState, None] = None,
    **kwargs,
) -> Tuple[float, float]:
    """Compute mean Elo score and variance of the pentanomial model for a count array.

    Parameters
    ----------
    counts : np.ndarray
        Array of counts for WW, WD, WL/DD, LD and LL
    prior_counts : np.ndarray or None, default=None
        Pseudo counts to use for WW, WD, WL/DD, LD and LL in the
        pentanomial model.
    n_dirichlet_samples : int, default = 1 000 000
        Number of samples to draw from the Dirichlet distribution in order to
        estimate the standard error of the score.
    score_scale : float, optional (default=4.0)
        Scale of the logistic distribution used to calculate the score. Has to be a
        positive real number
    random_state : int, RandomState instance or None, optional (default: None)
        The generator used to initialize the centers. If int, random_state is
        the seed used by the random number generator; If RandomState instance,
        random_state is the random number generator; If None, the random number
        generator is the RandomState instance used by `np.random`.
    kwargs : dict
        Additional keyword arguments
    Returns
    -------
    tuple (float, float)
        Mean Elo score and corresponding variance
    """
    if prior_counts is None:
        prior_counts = np.array([0.14, 0.19, 0.34, 0.19, 0.14]) * 2.5
    elif len(prior_counts) != 5:
        raise ValueError("Argument prior_counts should contain 5 elements.")
    dist = dirichlet(alpha=counts + prior_counts)
    scores = [0.0, 0.25, 0.5, 0.75, 1.0]
    score = prob_to_elo(dist.mean().dot(scores), k=score_scale)
    error = prob_to_elo(
        dist.rvs(n_dirichlet_samples, random_state=random_state).dot(scores),
        k=score_scale,
    ).var()
    return score, error


def setup_logger(verbose: int = 0, logfile: str = "log.txt") -> Logger:
    """Setup logger with correct verbosity and file handler.

    Parameters
    ----------
    verbose : int
        Verbosity level. If verbose = 0, use INFO level, otherwise DEBUG.
    logfile : str
        Desired path to the logfile.

    Returns
    -------
    Logger
        Logger to be used for logging.
    """
    log_level = logging.DEBUG if verbose > 0 else logging.INFO
    log_format = logging.Formatter("%(asctime)s %(levelname)-8s %(message)s")
    logger = logging.getLogger(LOGGER)
    logger.setLevel(log_level)
    logger.propagate = False

    file_logger = logging.FileHandler(logfile)
    file_logger.setFormatter(log_format)
    logger.addHandler(file_logger)
    console_logger = logging.StreamHandler(sys.stdout)
    console_logger.setFormatter(log_format)
    logger.addHandler(console_logger)
    return logger


def reduce_ranges(
    X: Sequence[list], y: Sequence[float], noise: Sequence[float], space: Space
) -> Tuple[bool, List[list], List[float], List[float]]:
    """Return all data points consistent with the new restricted space.

    Parameters
    ----------
    X : Sequence of lists
        Contains n_points many lists, each representing one configuration.
    y : Sequence of floats
        Contains n_points many scores, one for each configuration.
    noise : Sequence of floats
        Contains n_points many variances, one for each score.
    space : skopt.space.Space
        Space object specifying the new optimization space.

    Returns
    -------
    Tuple (bool, list, list, list)
        Returns a boolean indicating if a reduction of the dataset was needed and the
        corresponding new X, y and noise lists.
    """
    X_new = []
    y_new = []
    noise_new = []
    reduction_needed = False
    for row, yval, nval in zip(X, y, noise):
        include_row = True
        for dim, value in zip(space.dimensions, row):
            if isinstance(dim, Integer) or isinstance(dim, Real):
                lb, ub = dim.bounds
                if value < lb or value > ub:
                    include_row = False
            elif isinstance(dim, Categorical):
                if value not in dim.bounds:
                    include_row = False
            else:
                raise ValueError(f"Parameter type {type(dim)} unknown.")
        if include_row:
            X_new.append(row)
            y_new.append(yval)
            noise_new.append(nval)
        else:
            reduction_needed = True
    return reduction_needed, X_new, y_new, noise_new


def initialize_data(
    parameter_ranges: Sequence[Union[Sequence, Dimension]],
    data_path: Optional[str] = None,
    resume: bool = True,
) -> Tuple[list, list, list, int]:
    """Initialize data structures needed for tuning. Either empty or resumed from disk.

    Parameters
    ----------
    parameter_ranges : Sequence of Dimension objects or tuples
        Parameter range specifications as expected by scikit-optimize.
    data_path : str or None, default=None
        Path to the file containing the data structures used for resuming.
        If None, no resuming will be performed.
    resume : bool, default=True
        If True, fill the data structures with the the data from the given data_path.
        Otherwise return empty data structures.

    Returns
    -------
    tuple consisting of list, list, list and int
        Returns the initialized data structures X, y, noise and iteration number.

    Raises
    ------
    ValueError
        If the number of specified parameters is not matching the existing number of
        parameters in the data.
    """
    logger = logging.getLogger()
    X = y = noise = []
    iteration = 0
    if data_path is not None and resume:
        space = normalize_dimensions(parameter_ranges)
        path = pathlib.Path(data_path)
        if path.exists():
            with np.load(path) as importa:
                X = importa["arr_0"].tolist()
                y = importa["arr_1"].tolist()
                noise = importa["arr_2"].tolist()
            if len(X[0]) != space.n_dims:
                raise ValueError(
                    f"Number of parameters ({len(X[0])}) are not matching "
                    f"the number of dimensions ({space.n_dims})."
                )
            reduction_needed, X_reduced, y_reduced, noise_reduced = reduce_ranges(
                X, y, noise, space
            )
            if reduction_needed:
                backup_path = path.parent / (
                    path.stem + f"_backup_{int(time.time())}" + path.suffix
                )
                logger.warning(
                    f"The parameter ranges are smaller than the existing data. "
                    f"Some points will have to be discarded. "
                    f"The original {len(X)} data points will be saved to "
                    f"{backup_path}"
                )
                np.savez_compressed(
                    backup_path, np.array(X), np.array(y), np.array(noise)
                )
                X = X_reduced
                y = y_reduced
                noise = noise_reduced
            iteration = len(X)
    return X, y, noise, iteration


def setup_random_state(seed: int) -> np.random.RandomState:
    """Return a seeded RandomState object.

    Parameters
    ----------
    seed : int
        Random seed to be used to seed the RandomState.

<<<<<<< HEAD
    counts = {"WW": 0, "WD": 0, "WL/DD": 0, "LD": 0, "LL": 0}
    for i in range(0, len(diffs) - 1, 2):
        match = diffs[i] + diffs[i + 1]
        if match[0] == 2:
            counts["WW"] += 1
        elif match[0] == 1:
            if match[1] == 1:
                counts["WL/DD"] += 1
            else:
                counts["WD"] += 1
        elif match[1] == 1:
            counts["LD"] += 1
        elif match[2] == 2:
            counts["WL/DD"] += 1
        else:
            counts["LL"] += 1
    counts_array = np.array(list(counts.values()))
    score, error = counts_to_penta(
        counts=counts_array,
        prior_counts=prior_counts,
        n_dirichlet_samples=n_dirichlet_samples,
        score_scale=score_scale,
        random_state=random_state,
        **kwargs,
        )
    return score, error, counts_array
=======
    Returns
    -------
    numpy.random.RandomState
        RandomState to be used to generate random numbers.
    """
    ss = np.random.SeedSequence(seed)
    return np.random.RandomState(np.random.MT19937(ss.spawn(1)[0]))


def initialize_optimizer(
    X: Sequence[list],
    y: Sequence[float],
    noise: Sequence[float],
    parameter_ranges: Sequence[Union[Sequence, Dimension]],
    random_seed: int = 0,
    warp_inputs: bool = True,
    n_points: int = 500,
    n_initial_points: int = 16,
    acq_function: str = "mes",
    acq_function_samples: int = 1,
    resume: bool = True,
    fast_resume: bool = True,
    model_path: Optional[str] = None,
    gp_initial_burnin: int = 100,
    gp_initial_samples: int = 300,
) -> Optimizer:
    """Create an Optimizer object and if needed resume and/or reinitialize.

    Parameters
    ----------
    X : Sequence of lists
        Contains n_points many lists, each representing one configuration.
    y : Sequence of floats
        Contains n_points many scores, one for each configuration.
    noise : Sequence of floats
        Contains n_points many variances, one for each score.
    parameter_ranges : Sequence of Dimension objects or tuples
        Parameter range specifications as expected by scikit-optimize.
    random_seed : int, default=0
        Random seed for the optimizer.
    warp_inputs : bool, default=True
        If True, the optimizer will internally warp the input space for a better model
        fit. Can negatively impact running time and required burnin samples.
    n_points : int, default=500
        Number of points to evaluate the acquisition function on.
    n_initial_points : int, default=16
        Number of points to pick quasi-randomly to initialize the the model, before
        using the acquisition function.
    acq_function : str, default="mes"
        Acquisition function to use.
    acq_function_samples : int, default=1
        Number of hyperposterior samples to average the acquisition function over.
    resume : bool, default=True
        If True, resume optimization from existing data. If False, start with a
        completely fresh optimizer.
    fast_resume : bool, default=True
        If True, restore the optimizer from disk, avoiding costly reinitialization.
        If False, reinitialize the optimizer from the existing data.
    model_path : str or None, default=None
        Path to the file containing the existing optimizer to be used for fast resume
        functionality.
    gp_initial_burnin : int, default=100
        Number of burnin samples to use for reinitialization.
    gp_initial_samples : int, default=300
        Number of samples to use for reinitialization.

    Returns
    -------
    bask.Optimizer
        Optimizer object to be used in the main tuning loop.
    """
    logger = logging.getLogger(LOGGER)
    # Create random generator:
    random_state = setup_random_state(random_seed)

    gp_kwargs = dict(
        # TODO: Due to a bug in scikit-learn 0.23.2, we set normalize_y=False:
        normalize_y=True,
        warp_inputs=warp_inputs,
    )
    opt = Optimizer(
        dimensions=parameter_ranges,
        n_points=n_points,
        n_initial_points=n_initial_points,
        # gp_kernel=kernel,  # TODO: Let user pass in different kernels
        gp_kwargs=gp_kwargs,
        # gp_priors=priors,  # TODO: Let user pass in priors
        acq_func=acq_function,
        acq_func_kwargs=dict(alpha=1.96, n_thompson=500),
        random_state=random_state,
    )
>>>>>>> f22a8ae5

    if not resume:
        return opt

    reinitialize = True
    if model_path is not None and fast_resume:
        path = pathlib.Path(model_path)
        if path.exists():
            with open(model_path, mode="rb") as model_file:
                old_opt = dill.load(model_file)
                logger.info(f"Resuming from existing optimizer in {model_path}.")
            if opt.space == old_opt.space:
                old_opt.acq_func = opt.acq_func
                old_opt.acq_func_kwargs = opt.acq_func_kwargs
                opt = old_opt
                reinitialize = False
            else:
                logger.info(
                    "Parameter ranges have been changed and the "
                    "existing optimizer instance is no longer "
                    "valid. Reinitializing now."
                )

    if reinitialize:
        logger.info(
            f"Importing {len(X)} existing datapoints. " f"This could take a while..."
        )
        opt.tell(
            X,
            y,
            noise_vector=noise,
            gp_burnin=gp_initial_burnin,
            gp_samples=gp_initial_samples,
            n_samples=acq_function_samples,
            progress=True,
        )
        logger.info("Importing finished.")
    return opt


def print_results(
    optimizer: Optimizer,
    result_object: OptimizeResult,
    parameter_names: Sequence[str],
    confidence: float = 0.9,
) -> None:
    """ Log the current results of the optimizer.

    Parameters
    ----------
    optimizer : bask.Optimizer
        Fitted Optimizer object.
    result_object : scipy.optimize.OptimizeResult
        Result object containing the data and the last fitted model.
    parameter_names : Sequence of str
        Names of the parameters to use for printing.
    confidence : float, default=0.9
        Confidence used for the confidence intervals.
    """
    logger = logging.getLogger(LOGGER)
    try:
        best_point, best_value = expected_ucb(result_object, alpha=0.0)
        best_point_dict = dict(zip(parameter_names, best_point))
        with optimizer.gp.noise_set_to_zero():
            _, best_std = optimizer.gp.predict(
                optimizer.space.transform([best_point]), return_std=True
            )
        logger.info(f"Current optimum:\n{best_point_dict}")
        logger.info(
            f"Estimated Elo: {np.around(-best_value * 100, 4)} +- "
            f"{np.around(best_std * 100, 4).item()}"
        )
        confidence_mult = erfinv(confidence) * np.sqrt(2)
        lower_bound = np.around(
            -best_value * 100 - confidence_mult * best_std * 100, 4
        ).item()
        upper_bound = np.around(
            -best_value * 100 + confidence_mult * best_std * 100, 4
        ).item()
        logger.info(
            f"{confidence * 100}% confidence interval of the Elo value: "
            f"({lower_bound}, "
            f"{upper_bound})"
        )
        confidence_out = confidence_intervals(
            optimizer=optimizer,
            param_names=parameter_names,
            hdi_prob=confidence,
            opt_samples=1000,
            multimodal=False,
        )
        logger.info(
            f"{confidence * 100}% confidence intervals of the parameters:"
            f"\n{confidence_out}"
        )
    except ValueError:
        logger.info(
            "Computing current optimum was not successful. "
            "This can happen in rare cases and running the "
            "tuner again usually works."
        )


def plot_results(
    optimizer: Optimizer,
    result_object: OptimizeResult,
    plot_path: str,
    parameter_names: Sequence[str],
) -> None:
    """Plot the current results of the optimizer.

    Parameters
    ----------
    optimizer : bask.Optimizer
        Fitted Optimizer object.
    result_object : scipy.optimize.OptimizeResult
        Result object containing the data and the last fitted model.
    plot_path : str
        Path to the directory to which the plots should be saved.
    parameter_names : Sequence of str
        Names of the parameters to use for plotting.
    """
    logger = logging.getLogger(LOGGER)
    if optimizer.space.n_dims == 1:
        logger.warning("Plotting for only 1 parameter is not supported yet.")
        return
    logger.debug("Starting to compute the next plot.")
    plt.style.use("dark_background")
    fig, ax = plt.subplots(
        nrows=optimizer.space.n_dims,
        ncols=optimizer.space.n_dims,
        figsize=(3 * optimizer.space.n_dims, 3 * optimizer.space.n_dims),
    )
    fig.patch.set_facecolor("#36393f")
    for i in range(optimizer.space.n_dims):
        for j in range(optimizer.space.n_dims):
            ax[i, j].set_facecolor("#36393f")
    timestr = time.strftime("%Y%m%d-%H%M%S")
    plot_objective(result_object, dimensions=parameter_names, fig=fig, ax=ax)
    plotpath = pathlib.Path(plot_path)
    plotpath.mkdir(parents=True, exist_ok=True)
    full_plotpath = plotpath / f"{timestr}-{len(optimizer.Xi)}.png"
    plt.savefig(
        full_plotpath, dpi=300, facecolor="#36393f",
    )
    logger.info(f"Saving a plot to {full_plotpath}.")
    plt.close(fig)


def run_match(
    rounds=1,
    engine1_tc=None,
    engine2_tc=None,
    engine1_st=None,
    engine2_st=None,
    engine1_npm=None,
    engine2_npm=None,
    engine1_ponder=False,
    engine2_ponder=False,
    timemargin=None,
    opening_file=None,
    tuning_config_name=None,
    adjudicate_draws=False,
    draw_movenumber=1,
    draw_movecount=10,
    draw_score=8,
    adjudicate_resign=False,
    resign_movecount=3,
    resign_score=550,
    adjudicate_tb=False,
    tb_path=None,
    concurrency=1,
    debug_mode=False,
    **kwargs,
):
    """Run a cutechess-cli match of two engines with paired random openings.

    Parameters
    ----------
    rounds : int, default=1
        Number of rounds to play in the match (each round consists of 2 games).
    engine1_tc : str or TimeControl object, default=None
        Time control to use for the first engine. If str, it can be a
        non-increment time control like "10" (10 seconds) or an increment
        time control like "5+1.5" (5 seconds total with 1.5 seconds increment).
        If None, it is assumed that engine1_npm or engine1_st is provided.
    engine2_tc : str or TimeControl object, default=None
        See engine1_tc.
    engine1_st : str or int, default=None
        Time limit in seconds for each move.
        If None, it is assumed that engine1_tc or engine1_npm is provided.
    engine2_st : str or TimeControl object, default=None
        See engine1_tc.
    engine1_npm : str or int, default=None
        Number of nodes per move the engine is allowed to search.
        If None, it is assumed that engine1_tc or engine1_st is provided.
    engine2_npm : str or int, default=None
        See engine1_npm.
    engine1_ponder : bool, default=False
        If True, allow engine1 to ponder.
    engine2_ponder : bool, default=False
        See engine1_ponder.
    timemargin : str or int, default=None
        Allowed number of milliseconds the engines are allowed to go over the time
        limit. If None, the margin is 0.
    opening_file : str, default=None
        Path to the file containing the openings. Can be .epd or .pgn.
        Make sure that the file explicitly has the .epd or .pgn suffix, as it
        is used to detect the format.
    tuning_config_name : str, default=None
        Filename of the tuning configuration.
    adjudicate_draws : bool, default=False
        Specify, if cutechess-cli is allowed to adjudicate draws, if the
        scores of both engines drop below draw_score for draw_movecount number
        of moves. Only kicks in after draw_movenumber moves have been played.
    draw_movenumber : int, default=1
        Number of moves to play after the opening, before draw adjudication is
        allowed.
    draw_movecount : int, default=10
        Number of moves below the threshold draw_score, without captures and
        pawn moves, before the game is adjudicated as draw.
    draw_score : int, default=8
        Score threshold of the engines in centipawns. If the score of both
        engines drops below this value for draw_movecount consecutive moves,
        and there are no captures and pawn moves, the game is adjudicated as
        draw.
    adjudicate_resign : bool, default=False
        Specify, if cutechess-cli is allowed to adjudicate wins/losses based on
        the engine scores. If one engine’s score drops below -resign_score for
        resign_movecount many moves, the game is considered a loss for this
        engine.
    resign_movecount : int, default=3
        Number of consecutive moves one engine has to output a score below
        the resign_score threshold for the game to be considered a loss for this
        engine.
    resign_score : int, default=550
        Resign score threshold in centipawns. The score of the engine has to
        stay below -resign_score for at least resign_movecount moves for it to
        be adjudicated as a loss.
    adjudicate_tb : bool, default=False
        Allow cutechess-cli to adjudicate games based on Syzygy tablebases.
        If true, tb_path has to be set.
    tb_path : str, default=None
        Path to the folder containing the Syzygy tablebases.
    concurrency : int, default=1
        Number of games to run in parallel. Be careful when running time control
        games, since the engines can negatively impact each other when running
        in parallel.
    debug_mode : bool, default=False
        If True, pass ``-debug`` to cutechess-cli.

    Yields
    -------
    out : str
        Results of the cutechess-cli match streamed as str.
    """
    string_array = ["cutechess-cli"]
    string_array.extend(("-concurrency", str(concurrency)))

    if (engine1_npm is None and engine1_tc is None and engine1_st is None) or (
        engine2_npm is None and engine2_tc is None and engine2_st is None
    ):
        raise ValueError("A valid time control or nodes configuration is required.")
    string_array.extend(
        _construct_engine_conf(
            id=1,
            engine_npm=engine1_npm,
            engine_tc=engine1_tc,
            engine_st=engine1_st,
            engine_ponder=engine1_ponder,
            timemargin=timemargin,
        )
    )
    string_array.extend(
        _construct_engine_conf(
            id=2,
            engine_npm=engine2_npm,
            engine_tc=engine2_tc,
            engine_st=engine2_st,
            engine_ponder=engine2_ponder,
            timemargin=timemargin,
        )
    )

    if opening_file is not None:
        opening_path = pathlib.Path(opening_file)
        if not opening_path.exists():
            raise FileNotFoundError(
                f"Opening file the following path was not found: {opening_path}"
            )
        opening_format = opening_path.suffix
        if opening_format not in {".epd", ".pgn"}:
            raise ValueError(
                "Unable to determine opening format. "
                "Make sure to add .epd or .pgn to your filename."
            )
        string_array.extend(
            (
                "-openings",
                f"file={str(opening_path)}",
                f"format={opening_format[1:]}",
                "order=random",
            )
        )

    if adjudicate_draws:
        string_array.extend(
            (
                "-draw",
                f"movenumber={draw_movenumber}",
                f"movecount={draw_movecount}",
                f"score={draw_score}",
            )
        )
    if adjudicate_resign:
        string_array.extend(
            ("-resign", f"movecount={resign_movecount}", f"score={resign_score}")
        )
    if adjudicate_tb:
        if tb_path is None:
            raise ValueError("No path to tablebases provided.")
        tb_path_object = pathlib.Path(tb_path)
        if not tb_path_object.exists():
            raise FileNotFoundError(
                f"No folder found at the following path: {str(tb_path_object)}"
            )
        string_array.extend(("-tb", str(tb_path_object)))

    string_array.extend(("-each", "restart=on"))
    string_array.extend(("-rounds", "1"))
    string_array.extend(("-games", "2"))
    string_array.append("-repeat")
    string_array.append("-recover")
    if debug_mode:
        string_array.append("-debug")
    string_array.extend(("-pgnout", f"{pathlib.Path(tuning_config_name).with_suffix('.pgn')}"))

    with subprocess.Popen(
        string_array, stdout=subprocess.PIPE, stderr=subprocess.STDOUT, text=True
    ) as popen:
        for line in iter(popen.stdout.readline, ""):
            yield line


def parse_experiment_result(
    outstr,
    prior_counts=None,
    n_dirichlet_samples=1000000,
    score_scale=4.0,
    random_state=None,
    **kwargs,
):
    """Parse cutechess-cli result output to extract mean score and error.

    Here we use a simple pentanomial model to exploit paired openings.
    We distinguish the outcomes WW, WD, WL/DD, LD and LL and apply the
    following scoring (note, that the optimizer always minimizes the score):

    +------+------+-------+-----+-----+
    | WW   | WD   | WL/DD | LD  | LL  |
    +======+======+=======+=====+=====+
    | -1.0 | -0.5 | 0.0   | 0.5 | 1.0 |
    +------+------+-------+-----+-----+

    Note: It is important that the match output was produced using
    cutechess-cli using paired openings, otherwise the returned score is
    useless.

    Parameters
    ----------
    output : string (utf-8)
        Match output of cutechess-cli. It assumes the output was coming from
        a head-to-head match with paired openings.
    prior_counts : list-like float or int, default=None
        Pseudo counts to use for WW, WD, WL/DD, LD and LL in the
        pentanomial model.
    n_dirichlet_samples : int, default = 1 000 000
        Number of samples to draw from the Dirichlet distribution in order to
        estimate the standard error of the score.
    score_scale : float, optional (default=4.0)
        Scale of the logistic distribution used to calculate the score. Has to be a
        positive real number
    random_state : int, RandomState instance or None, optional (default: None)
        The generator used to initialize the centers. If int, random_state is
        the seed used by the random number generator; If RandomState instance,
        random_state is the random number generator; If None, the random number
        generator is the RandomState instance used by `np.random`.
    Returns
    -------
    score : float (in [-1, 1])
        Expected (negative) score of the first player (the lower the stronger)
    error : float
        Estimated standard error of the score. Estimated by repeated draws
        from a Dirichlet distribution.
    """
    wdl_strings = re.findall(r"Score of.*:\s*([0-9]+\s-\s[0-9]+\s-\s[0-9]+)", outstr)
    array = np.array(
        [np.array([int(y) for y in re.findall(r"[0-9]+", x)]) for x in wdl_strings]
    )
    diffs = np.diff(array, axis=0, prepend=np.array([[0, 0, 0]]))

    # Parse order of finished games to be able to compute the correct pentanomial scores
    finished = np.array(
        [int(x) - 1 for x in re.findall(r"Finished game ([0-9]+)", outstr)]
    )
    diffs = diffs[np.argsort(finished)]

    counts = {"WW": 0, "WD": 0, "WL/DD": 0, "LD": 0, "LL": 0}
    for i in range(0, len(diffs) - 1, 2):
        match = diffs[i] + diffs[i + 1]
        if match[0] == 2:
            counts["WW"] += 1
        elif match[0] == 1:
            if match[1] == 1:
                counts["WL/DD"] += 1
            else:
                counts["WD"] += 1
        elif match[1] == 1:
            counts["LD"] += 1
        elif match[2] == 2:
            counts["WL/DD"] += 1
        else:
            counts["LL"] += 1
    counts_array = np.array(list(counts.values()))
    return counts_to_penta(
        counts=counts_array,
        prior_counts=prior_counts,
        n_dirichlet_samples=n_dirichlet_samples,
        score_scale=score_scale,
        random_state=random_state,
        **kwargs,
    )


def update_model(
    optimizer: Optimizer,
    point: list,
    score: float,
    variance: float,
    acq_function_samples: int = 1,
    gp_burnin: int = 5,
    gp_samples: int = 300,
    gp_initial_burnin: int = 100,
    gp_initial_samples: int = 300,
) -> None:
    """Update the optimizer model with the newest data.

    Parameters
    ----------
    optimizer : bask.Optimizer
        Optimizer object which is to be updated.
    point : list
        Latest configuration which was tested.
    score : float
        Elo score the configuration achieved.
    variance : float
        Variance of the Elo score of the configuration.
    acq_function_samples : int, default=1
        Number of hyperposterior samples to average the acquisition function over.
    gp_burnin : int, default=5
        Number of burnin iterations to use before keeping samples for the model.
    gp_samples : int, default=300
        Number of samples to collect for the model.
    gp_initial_burnin : int, default=100
        Number of burnin iterations to use for the first initial model fit.
    gp_initial_samples : int, default=300
        Number of samples to collect
    """
    logger = logging.getLogger(LOGGER)
    while True:
        try:
            now = datetime.now()
            # We fetch kwargs manually here to avoid collisions:
            n_samples = acq_function_samples
            gp_burnin = gp_burnin
            gp_samples = gp_samples
            if optimizer.gp.chain_ is None:
                gp_burnin = gp_initial_burnin
                gp_samples = gp_initial_samples
            optimizer.tell(
                x=point,
                y=score,
                noise_vector=variance,
                n_samples=n_samples,
                gp_samples=gp_samples,
                gp_burnin=gp_burnin,
            )
            later = datetime.now()
            difference = (later - now).total_seconds()
            logger.info(f"GP sampling finished ({difference}s)")
            logger.debug(f"GP kernel: {optimizer.gp.kernel_}")
        except ValueError:
            logger.warning(
                "Error encountered during fitting. Trying to sample chain a bit. "
                "If this problem persists, restart the tuner to reinitialize."
            )
            optimizer.gp.sample(n_burnin=11, priors=optimizer.gp_priors)
        else:
            break


def _construct_engine_conf(
    id,
    engine_npm=None,
    engine_tc=None,
    engine_st=None,
    engine_ponder=False,
    timemargin=None,
):
    result = ["-engine", f"conf=engine{id}"]
    if engine_npm is not None:
        result.extend(("tc=inf", f"nodes={engine_npm}"))
        return result
    if engine_st is not None:
        result.append(f"st={str(engine_st)}")
        if timemargin is not None:
            result.append(f"timemargin={str(timemargin)}")
        if engine_ponder:
            result.append("ponder")
        return result
    if isinstance(engine_tc, str):
        engine_tc = TimeControl.from_string(engine_tc)
    result.append(f"tc={str(engine_tc)}")
    if timemargin is not None:
        result.append(f"timemargin={str(timemargin)}")
    if engine_ponder:
        result.append("ponder")
    return result<|MERGE_RESOLUTION|>--- conflicted
+++ resolved
@@ -12,10 +12,11 @@
 import matplotlib.pyplot as plt
 import numpy as np
 from bask import Optimizer
+from bask.priors import make_roundflat
 from numpy.random import RandomState
 from scipy.optimize import OptimizeResult
 from scipy.special import erfinv
-from scipy.stats import dirichlet
+from scipy.stats import dirichlet, halfnorm
 from skopt.space import Categorical, Dimension, Integer, Real, Space
 from skopt.utils import normalize_dimensions
 
@@ -250,9 +251,18 @@
     logger = logging.getLogger()
     X = y = noise = []
     iteration = 0
+    round = 0
+    counts_array = np.array([0, 0, 0, 0, 0])
+
     if data_path is not None and resume:
         space = normalize_dimensions(parameter_ranges)
         path = pathlib.Path(data_path)
+        intermediate_path = pathlib.Path(intermediate_data_path)
+        if intermediate_path.exists():
+            with np.load(intermediate_path) as importa:
+                round = importa["arr_0"]
+                counts_array = importa["arr_1"]
+                point = importa["arr_2"].tolist()
         if path.exists():
             with np.load(path) as importa:
                 X = importa["arr_0"].tolist()
@@ -283,7 +293,7 @@
                 y = y_reduced
                 noise = noise_reduced
             iteration = len(X)
-    return X, y, noise, iteration
+    return X, y, noise, iteration, round, counts_array, point
 
 
 def setup_random_state(seed: int) -> np.random.RandomState:
@@ -294,34 +304,6 @@
     seed : int
         Random seed to be used to seed the RandomState.
 
-<<<<<<< HEAD
-    counts = {"WW": 0, "WD": 0, "WL/DD": 0, "LD": 0, "LL": 0}
-    for i in range(0, len(diffs) - 1, 2):
-        match = diffs[i] + diffs[i + 1]
-        if match[0] == 2:
-            counts["WW"] += 1
-        elif match[0] == 1:
-            if match[1] == 1:
-                counts["WL/DD"] += 1
-            else:
-                counts["WD"] += 1
-        elif match[1] == 1:
-            counts["LD"] += 1
-        elif match[2] == 2:
-            counts["WL/DD"] += 1
-        else:
-            counts["LL"] += 1
-    counts_array = np.array(list(counts.values()))
-    score, error = counts_to_penta(
-        counts=counts_array,
-        prior_counts=prior_counts,
-        n_dirichlet_samples=n_dirichlet_samples,
-        score_scale=score_scale,
-        random_state=random_state,
-        **kwargs,
-        )
-    return score, error, counts_array
-=======
     Returns
     -------
     numpy.random.RandomState
@@ -335,9 +317,15 @@
     X: Sequence[list],
     y: Sequence[float],
     noise: Sequence[float],
+    noise_scaling_coefficient: float = 1.0,
     parameter_ranges: Sequence[Union[Sequence, Dimension]],
     random_seed: int = 0,
     warp_inputs: bool = True,
+    normalize_y: bool = True,
+    kernel_lengthscale_prior_lower_bound: float = 0.1,
+    kernel_lengthscale_prior_upper_bound: float = 0.0,
+    kernel_lengthscale_prior_lower_steepness: float = 2.0,
+    kernel_lengthscale_prior_upper_steepness: float = 1.0,
     n_points: int = 500,
     n_initial_points: int = 16,
     acq_function: str = "mes",
@@ -398,22 +386,36 @@
     random_state = setup_random_state(random_seed)
 
     gp_kwargs = dict(
-        # TODO: Due to a bug in scikit-learn 0.23.2, we set normalize_y=False:
-        normalize_y=True,
+        normalize_y=normalize_y,
         warp_inputs=warp_inputs,
     )
+
+    roundflat = make_roundflat(
+                kernel_lengthscale_prior_lower_bound,
+                kernel_lengthscale_prior_upper_bound,
+                kernel_lengthscale_prior_lower_steepness,
+                kernel_lengthscale_prior_upper_steepness,
+            )
+    priors = [
+        # Prior distribution for the signal variance:
+        lambda x: halfnorm(scale=2.).logpdf(np.sqrt(np.exp(x))) + x / 2.0 - np.log(2.0),
+        # Prior distribution for the length scales:
+        *[lambda x: roundflat(np.exp(x)) + x for _ in range(len(list(param_ranges.values())))],
+        # Prior distribution for the noise:
+        lambda x: halfnorm(scale=2.).logpdf(np.sqrt(np.exp(x))) + x / 2.0 - np.log(2.0)
+        ]
+
     opt = Optimizer(
         dimensions=parameter_ranges,
         n_points=n_points,
         n_initial_points=n_initial_points,
         # gp_kernel=kernel,  # TODO: Let user pass in different kernels
         gp_kwargs=gp_kwargs,
-        # gp_priors=priors,  # TODO: Let user pass in priors
+        gp_priors=priors,
         acq_func=acq_function,
         acq_func_kwargs=dict(alpha=1.96, n_thompson=500),
         random_state=random_state,
     )
->>>>>>> f22a8ae5
 
     if not resume:
         return opt
@@ -444,13 +446,40 @@
         opt.tell(
             X,
             y,
-            noise_vector=noise,
+            #noise_vector=noise,
+            noise_vector=[i*noise_scaling_coefficient for i in noise],
             gp_burnin=gp_initial_burnin,
             gp_samples=gp_initial_samples,
             n_samples=acq_function_samples,
             progress=True,
         )
         logger.info("Importing finished.")
+                    #root_logger.debug(f"noise_vector: {[i*noise_scaling_coefficient for i in noise]}")
+        logger.debug(f"GP kernel_: {opt.gp.kernel_}")
+        #logger.debug(f"GP priors: {opt.gp_priors}")
+        #logger.debug(f"GP X_train_: {opt.gp.X_train_}")
+        #logger.debug(f"GP alpha: {opt.gp.alpha}")
+        #logger.debug(f"GP alpha_: {opt.gp.alpha_}")
+        #logger.debug(f"GP y_train_: {opt.gp.y_train_}")
+        #logger.debug(f"GP y_train_std_: {opt.gp.y_train_std_}")
+        #logger.debug(f"GP y_train_mean_: {opt.gp.y_train_mean_}")
+
+        if warp_inputs and hasattr(opt.gp, "warp_alphas_"):
+            warp_params = dict(
+                zip(
+                    param_ranges.keys(),
+                        zip(
+                            np.around(np.exp(opt.gp.warp_alphas_), 3),
+                            np.around(np.exp(opt.gp.warp_betas_), 3),
+                        ),
+                    )
+                )
+                logger.debug(
+                    f"Input warping was applied using the following parameters for "
+                    f"the beta distributions:\n"
+                    f"{warp_params}"
+                )
+
     return opt
 
 
@@ -504,6 +533,7 @@
             hdi_prob=confidence,
             opt_samples=1000,
             multimodal=False,
+            #only_mean=False,
         )
         logger.info(
             f"{confidence * 100}% confidence intervals of the parameters:"
@@ -838,20 +868,22 @@
         else:
             counts["LL"] += 1
     counts_array = np.array(list(counts.values()))
-    return counts_to_penta(
+    score, error = counts_to_penta(
         counts=counts_array,
         prior_counts=prior_counts,
         n_dirichlet_samples=n_dirichlet_samples,
         score_scale=score_scale,
         random_state=random_state,
         **kwargs,
-    )
+        )
+    return score, error, counts_array
 
 
 def update_model(
     optimizer: Optimizer,
     point: list,
     score: float,
+    noise_scaling_coefficient: float = 1.0,,
     variance: float,
     acq_function_samples: int = 1,
     gp_burnin: int = 5,
@@ -896,7 +928,8 @@
             optimizer.tell(
                 x=point,
                 y=score,
-                noise_vector=variance,
+                #noise_vector=variance,
+                noise_vector=noise_scaling_coefficient*variance,
                 n_samples=n_samples,
                 gp_samples=gp_samples,
                 gp_burnin=gp_burnin,
@@ -904,7 +937,15 @@
             later = datetime.now()
             difference = (later - now).total_seconds()
             logger.info(f"GP sampling finished ({difference}s)")
-            logger.debug(f"GP kernel: {optimizer.gp.kernel_}")
+            #logger.debug(f"noise_vector: {[i*noise_scaling_coefficient for i in noise]}")
+            logger.debug(f"GP kernel_: {optimizer.gp.kernel_}")
+            #logger.debug(f"GP priors: {opt.gp_priors}")
+            #logger.debug(f"GP X_train_: {opt.gp.X_train_}")
+            #logger.debug(f"GP alpha: {opt.gp.alpha}")
+            #logger.debug(f"GP alpha_: {opt.gp.alpha_}")
+            #logger.debug(f"GP y_train_: {opt.gp.y_train_}")
+            #logger.debug(f"GP y_train_std_: {opt.gp.y_train_std_}")
+            #logger.debug(f"GP y_train_mean_: {opt.gp.y_train_mean_}")
         except ValueError:
             logger.warning(
                 "Error encountered during fitting. Trying to sample chain a bit. "

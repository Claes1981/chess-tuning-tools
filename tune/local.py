--- conflicted
+++ resolved
@@ -77,7 +77,6 @@
     #"ttei": acquisition.TopTwoEI(),
     #"vr": acquisition.VarianceReduction(),
 #}
-
 
 def elo_to_prob(elo: np.ndarray, k: float = 4.0) -> np.ndarray:
     """Convert an Elo score (logit space) to a probability.
@@ -1390,14 +1389,10 @@
         random_state=random_state,
         **kwargs,
     )
-<<<<<<< HEAD
-    return score, error, counts_array
-=======
     draw_rate = (DD + 0.5 * counts["WD"] + 0.5 * counts["LD"] + 1.0) / (
         counts_array.sum() + 3.0
     )
-    return score, error, draw_rate
->>>>>>> 342e3d27
+    return score, error, draw_rate, counts_array
 
 
 def update_model(

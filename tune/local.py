--- conflicted
+++ resolved
@@ -24,17 +24,15 @@
 from skopt.space import Categorical, Dimension, Integer, Real, Space
 from skopt.utils import normalize_dimensions
 
-<<<<<<< HEAD
 from tune.plots import (
     plot_objective,
     plot_objective_1d,
+    plot_optima,
+    plot_performance,
     plot_activesubspace_eigenvalues,
     plot_activesubspace_eigenvectors,
     plot_activesubspace_sufficient_summary,
 )
-=======
-from tune.plots import plot_objective, plot_objective_1d, plot_optima, plot_performance
->>>>>>> 4cf32070
 from tune.summary import confidence_intervals
 from tune.utils import TimeControl, confidence_to_mult, expected_ucb
 
@@ -284,12 +282,9 @@
     X = []
     y = []
     noise = []
-<<<<<<< HEAD
-    point = []
-=======
     optima = []
     performance = []
->>>>>>> 4cf32070
+    point = []
     iteration = 0
     round = 0
     counts_array = np.array([0, 0, 0, 0, 0])
@@ -336,11 +331,7 @@
                 y = y_reduced
                 noise = noise_reduced
             iteration = len(X)
-<<<<<<< HEAD
-    return X, y, noise, iteration, round, counts_array, point
-=======
-    return X, y, noise, iteration, optima, performance
->>>>>>> 4cf32070
+    return X, y, noise, iteration, optima, performance, round, counts_array, point
 
 
 def setup_random_state(seed: int) -> np.random.RandomState:
@@ -563,13 +554,8 @@
     result_object: OptimizeResult,
     parameter_names: Sequence[str],
     confidence: float = 0.9,
-<<<<<<< HEAD
-) -> None:
+) -> Tuple[np.ndarray, float, float]:
     """Log the current results of the optimizer.
-=======
-) -> Tuple[np.ndarray, float, float]:
-    """ Log the current results of the optimizer.
->>>>>>> 4cf32070
 
     Parameters
     ----------
@@ -703,14 +689,9 @@
             ax=ax,
         )
     plotpath = pathlib.Path(plot_path)
-<<<<<<< HEAD
-    plotpath.mkdir(parents=True, exist_ok=True)
-    full_plotpath = plotpath / f"{timestr}-{len(optimizer.Xi)}-partial_dependence.png"
-=======
     for subdir in ["landscapes", "elo", "optima"]:
         (plotpath / subdir).mkdir(parents=True, exist_ok=True)
-    full_plotpath = plotpath / f"landscapes/landscape-{timestr}-{len(optimizer.Xi)}.png"
->>>>>>> 4cf32070
+    full_plotpath = plotpath / f"landscapes/landscape-{timestr}-{len(optimizer.Xi)}-partial_dependence.png"
     dpi = 150 if optimizer.space.n_dims == 1 else 300
     plt.savefig(
         full_plotpath,
@@ -721,7 +702,25 @@
     logger.info(f"Saving a partial dependence plot to {full_plotpath}.")
     plt.close(fig)
 
-<<<<<<< HEAD
+    # Plot the history of optima:
+    fig, ax = plot_optima(
+        iterations=iterations,
+        optima=optima,
+        space=optimizer.space,
+        parameter_names=parameter_names,
+    )
+    full_plotpath = plotpath / f"optima/optima-{timestr}-{len(optimizer.Xi)}.png"
+    fig.savefig(full_plotpath, dpi=150, facecolor=dark_gray)
+    plt.close(fig)
+
+    # Plot the predicted Elo performance of the optima:
+    fig, ax = plot_performance(
+        performance=np.hstack([iterations[:, None], elos]), confidence=confidence
+    )
+    full_plotpath = plotpath / f"elo/elo-{timestr}-{len(optimizer.Xi)}.png"
+    fig.savefig(full_plotpath, dpi=150, facecolor=dark_gray)
+    plt.close(fig)
+
     logger.debug("Starting to compute the next standard deviation plot.")
     timestr = time.strftime("%Y%m%d-%H%M%S")
     plt.style.use("dark_background")
@@ -901,26 +900,6 @@
             [np.random.uniform(lb[i], ub[i], n_samples) for i in range(lb.shape[0])]
         ).T
     )
-=======
-    # Plot the history of optima:
-    fig, ax = plot_optima(
-        iterations=iterations,
-        optima=optima,
-        space=optimizer.space,
-        parameter_names=parameter_names,
-    )
-    full_plotpath = plotpath / f"optima/optima-{timestr}-{len(optimizer.Xi)}.png"
-    fig.savefig(full_plotpath, dpi=150, facecolor=dark_gray)
-    plt.close(fig)
-
-    # Plot the predicted Elo performance of the optima:
-    fig, ax = plot_performance(
-        performance=np.hstack([iterations[:, None], elos]), confidence=confidence
-    )
-    full_plotpath = plotpath / f"elo/elo-{timestr}-{len(optimizer.Xi)}.png"
-    fig.savefig(full_plotpath, dpi=150, facecolor=dark_gray)
-    plt.close(fig)
->>>>>>> 4cf32070
 
 
 def run_match(

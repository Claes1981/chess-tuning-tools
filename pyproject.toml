--- conflicted
+++ resolved
@@ -1,10 +1,6 @@
 [tool.poetry]
 name = "chess-tuning-tools"
-<<<<<<< HEAD
-version = "0.7.2"
-=======
 version = "0.7.3"
->>>>>>> 435eafa9
 description = "A collection of tools for local and distributed tuning of chess engines."
 authors = ["Karlson Pfannschmidt","Claes Fransson"]
 license = "Apache-2.0"
@@ -29,12 +25,8 @@
 scipy = "^1.5.2"
 scikit-optimize = "^0.8"
 atomicwrites = "^1.4.0"
-<<<<<<< HEAD
 scikit-learn = "^0.22"
-=======
-scikit-learn = ">=0.22,<0.24"
 dill = "^0.3.4"
->>>>>>> 435eafa9
 joblib = {version = "^0.16.0", optional = true}
 psycopg2 = {version = "^2.8.5", optional = true}
 sqlalchemy = {version = "^1.3.18", optional = true}

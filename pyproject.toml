[tool.poetry]
name = "chess-tuning-tools"
<<<<<<< HEAD
version = "0.9.3+52c1aec"
=======
version = "0.9.5"
>>>>>>> 9e27d2e3
description = "A collection of tools for local and distributed tuning of chess engines."
authors = ["Karlson Pfannschmidt", "Claes Fransson"]
license = "Apache-2.0"
classifiers = [
    "Development Status :: 3 - Alpha",
    "Intended Audience :: Developers",
    "Natural Language :: English"
]
readme = "README.rst"
repository = "https://github.com/Claes1981/chess-tuning-tools"
keywords = ["chess", "tuning", "optimization", "engine"]
documentation = "https://chess-tuning-tools.readthedocs.io"
packages = [
    {include = "tune"}
]

[tool.poetry.dependencies]
python = ">=3.8,<3.10"
bask = ">=0.9.3"
<<<<<<< HEAD
Click = ">=7.1.2,"
numpy = ">=1.20"
scipy = ">=1.6"
scikit-optimize = ">=0.8.1"
atomicwrites = ">=1.4.0"
scikit-learn = ">=0.22,<1.0.1"
dill = ">=0.3.4"
athena-mathlab = "^0.1.2"
prettytable = "^3.0"
importlib_metadata = {version = ">=1.4", python = "~3.7"}
joblib = {version = ">=1.1", optional = true}
psycopg2 = {version = ">=2.9", optional = true}
sqlalchemy = {version = ">=1.4", optional = true}
=======
Click = ">=7.1.2"
numpy = ">=1.19.1,<1.24"
scipy = ">=1.5.2"
scikit-optimize = "^0.9"
atomicwrites = ">=1.4.0"
scikit-learn = "^1"
dill = ">=0.3.4"
joblib = {version = ">=0.16.0", optional = true}
psycopg2 = {version = ">=2.8.5", optional = true}
sqlalchemy = {version = ">=1.3.18", optional = true}
>>>>>>> 9e27d2e3
pandas = {version = ">=1.1.0", optional = true}
Sphinx = {version = ">=3", optional = true}
sphinx-book-theme = {version = ">=0.2", optional = true}
myst-nb = {version = ">=0.9", optional = true}

[tool.poetry.extras]
dist = ["joblib", "psycopg2", "sqlalchemy", "pandas"]
docs = ["Sphinx", "sphinx-book-theme", "myst-nb"]

[tool.poetry.dev-dependencies]
<<<<<<< HEAD
pytest = ">=6.2"
pip = ">=21.3"
wheel = ">=0.34.2"
flake8 = ">=4.0"
Sphinx = ">=4"
black = "^19.10b0"
pre-commit = ">=2.17"
isort = ">=5.10"
flake8-bugbear = ">=22.1"
sphinx-book-theme = ">=0.2"
myst-nb = ">=0.9"
sphinx-autobuild = ">=2021"
nox = ">=2022"
nox-poetry = ">=0.9"
mypy = ">=0.931"
=======
pytest = ">=6.0.1,<8"
pip = ">=21.1.2"
wheel = ">=0.34.2,<0.39"
flake8 = ">=3.8.3"
Sphinx = ">=3"
black = "~22"
pre-commit = ">=2.6.0"
isort = "^5.3.2"
flake8-bugbear = ">=20.1.4"
sphinx-book-theme = ">=0.0.35"
myst-nb = ">=0.9"
sphinx-autobuild = ">=0.7.1"
nox = ">=2023.4.22"
nox-poetry = ">=1.0.3"
mypy = ">=0.910"
>>>>>>> 9e27d2e3

[tool.poetry.scripts]
tune = "tune.cli:cli"

[tool.poetry.urls]
"Bug Tracker" = "https://github.com/Claes1981/chess-tuning-tools/issues"

[tool.poetry-dynamic-versioning]
enable = true
vcs = "git"
style = "semver"
format = "v{base}+{distance}.{commit}"

[build-system]
requires = ["poetry>=0.12", "poetry-dynamic-versioning"]
build-backend = "poetry.masonry.api"<|MERGE_RESOLUTION|>--- conflicted
+++ resolved
@@ -1,10 +1,6 @@
 [tool.poetry]
 name = "chess-tuning-tools"
-<<<<<<< HEAD
-version = "0.9.3+52c1aec"
-=======
-version = "0.9.5"
->>>>>>> 9e27d2e3
+version = "0.9.5+52c1aec"
 description = "A collection of tools for local and distributed tuning of chess engines."
 authors = ["Karlson Pfannschmidt", "Claes Fransson"]
 license = "Apache-2.0"
@@ -24,21 +20,6 @@
 [tool.poetry.dependencies]
 python = ">=3.8,<3.10"
 bask = ">=0.9.3"
-<<<<<<< HEAD
-Click = ">=7.1.2,"
-numpy = ">=1.20"
-scipy = ">=1.6"
-scikit-optimize = ">=0.8.1"
-atomicwrites = ">=1.4.0"
-scikit-learn = ">=0.22,<1.0.1"
-dill = ">=0.3.4"
-athena-mathlab = "^0.1.2"
-prettytable = "^3.0"
-importlib_metadata = {version = ">=1.4", python = "~3.7"}
-joblib = {version = ">=1.1", optional = true}
-psycopg2 = {version = ">=2.9", optional = true}
-sqlalchemy = {version = ">=1.4", optional = true}
-=======
 Click = ">=7.1.2"
 numpy = ">=1.19.1,<1.24"
 scipy = ">=1.5.2"
@@ -46,13 +27,15 @@
 atomicwrites = ">=1.4.0"
 scikit-learn = "^1"
 dill = ">=0.3.4"
+athena-mathlab = "^0.1.2"
+prettytable = "^3.0"
+importlib_metadata = {version = ">=1.4", python = "~3.7"}
 joblib = {version = ">=0.16.0", optional = true}
 psycopg2 = {version = ">=2.8.5", optional = true}
 sqlalchemy = {version = ">=1.3.18", optional = true}
->>>>>>> 9e27d2e3
 pandas = {version = ">=1.1.0", optional = true}
 Sphinx = {version = ">=3", optional = true}
-sphinx-book-theme = {version = ">=0.2", optional = true}
+sphinx-book-theme = {version = ">=0.0.35", optional = true}
 myst-nb = {version = ">=0.9", optional = true}
 
 [tool.poetry.extras]
@@ -60,23 +43,6 @@
 docs = ["Sphinx", "sphinx-book-theme", "myst-nb"]
 
 [tool.poetry.dev-dependencies]
-<<<<<<< HEAD
-pytest = ">=6.2"
-pip = ">=21.3"
-wheel = ">=0.34.2"
-flake8 = ">=4.0"
-Sphinx = ">=4"
-black = "^19.10b0"
-pre-commit = ">=2.17"
-isort = ">=5.10"
-flake8-bugbear = ">=22.1"
-sphinx-book-theme = ">=0.2"
-myst-nb = ">=0.9"
-sphinx-autobuild = ">=2021"
-nox = ">=2022"
-nox-poetry = ">=0.9"
-mypy = ">=0.931"
-=======
 pytest = ">=6.0.1,<8"
 pip = ">=21.1.2"
 wheel = ">=0.34.2,<0.39"
@@ -92,7 +58,6 @@
 nox = ">=2023.4.22"
 nox-poetry = ">=1.0.3"
 mypy = ">=0.910"
->>>>>>> 9e27d2e3
 
 [tool.poetry.scripts]
 tune = "tune.cli:cli"

--- conflicted
+++ resolved
@@ -1,10 +1,6 @@
 [tool.poetry]
 name = "chess-tuning-tools"
-<<<<<<< HEAD
-version = "0.8.0+b0fe1b8"
-=======
-version = "0.8.1"
->>>>>>> b69b4200
+version = "0.8.1+b0fe1b8"
 description = "A collection of tools for local and distributed tuning of chess engines."
 authors = ["Karlson Pfannschmidt", "Claes Fransson"]
 license = "Apache-2.0"

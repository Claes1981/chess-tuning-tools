[tool.poetry]
name = "chess-tuning-tools"
<<<<<<< HEAD
version = "0.9.0+bc61b07"
=======
version = "0.9.1"
>>>>>>> 6e150aad
description = "A collection of tools for local and distributed tuning of chess engines."
authors = ["Karlson Pfannschmidt", "Claes Fransson"]
license = "Apache-2.0"
classifiers = [
    "Development Status :: 3 - Alpha",
    "Intended Audience :: Developers",
    "Natural Language :: English"
]
readme = "README.rst"
repository = "https://github.com/Claes1981/chess-tuning-tools"
keywords = ["chess", "tuning", "optimization", "engine"]
documentation = "https://chess-tuning-tools.readthedocs.io"
packages = [
    {include = "tune"}
]

[tool.poetry.dependencies]
python = "^3.7"
bask = ">=0.9.3,<1.0.0"
Click = ">=7.1.2"
numpy = ">=1.20"
scipy = ">=1.6"
scikit-optimize = ">=0.8.1"
atomicwrites = ">=1.4.0"
scikit-learn = ">=0.22,<1.0.1"
dill = ">=0.3.4"
athena-mathlab = "^0.1.2"
prettytable = "^3.0"
importlib_metadata = {version = ">=1.4", python = "~3.7"}
joblib = {version = ">=1.1", optional = true}
psycopg2 = {version = ">=2.9", optional = true}
sqlalchemy = {version = ">=1.4", optional = true}
pandas = {version = ">=1.1.0", optional = true}
Sphinx = {version = ">=3", optional = true}
sphinx-book-theme = {version = ">=0.2", optional = true}
myst-nb = {version = ">=0.9", optional = true}

[tool.poetry.extras]
dist = ["joblib", "psycopg2", "sqlalchemy", "pandas"]
docs = ["Sphinx", "sphinx-book-theme", "myst-nb"]

[tool.poetry.dev-dependencies]
pytest = ">=6.2"
pip = ">=21.3"
wheel = ">=0.34.2"
flake8 = ">=4.0"
Sphinx = ">=4"
Click = ">=7.1.2"
black = "^19.10b0"
pre-commit = ">=2.17"
isort = ">=5.10"
flake8-bugbear = ">=22.1"
sphinx-book-theme = ">=0.2"
myst-nb = ">=0.9"
sphinx-autobuild = ">=2021"
nox = ">=2022"
nox-poetry = ">=0.9"
mypy = ">=0.931"

[tool.poetry.scripts]
tune = "tune.cli:cli"

[tool.poetry.urls]
"Bug Tracker" = "https://github.com/Claes1981/chess-tuning-tools/issues"

[tool.poetry-dynamic-versioning]
enable = true
vcs = "git"
style = "semver"
format = "v{base}+{distance}.{commit}"

[build-system]
requires = ["poetry>=0.12", "poetry-dynamic-versioning"]
build-backend = "poetry.masonry.api"<|MERGE_RESOLUTION|>--- conflicted
+++ resolved
@@ -1,10 +1,6 @@
 [tool.poetry]
 name = "chess-tuning-tools"
-<<<<<<< HEAD
-version = "0.9.0+bc61b07"
-=======
-version = "0.9.1"
->>>>>>> 6e150aad
+version = "0.9.1+bc61b07"
 description = "A collection of tools for local and distributed tuning of chess engines."
 authors = ["Karlson Pfannschmidt", "Claes Fransson"]
 license = "Apache-2.0"
